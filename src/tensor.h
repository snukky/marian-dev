--- conflicted
+++ resolved
@@ -248,17 +248,15 @@
     	return pimpl_->Debug();
     }
 
-<<<<<<< HEAD
     void Print() const {
       for (int i = 0; i < size(); ++i) {
         std::cerr << (*this)[i] << " ";
       }
       std::cerr << std::endl;
     }
-=======
+
     void Load(const std::string &path);
     void Load(const std::vector<float> &values);
->>>>>>> d62b899e
 
 };
 
