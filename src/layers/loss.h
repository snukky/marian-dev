--- conflicted
+++ resolved
@@ -1,11 +1,8 @@
 #pragma once
 
 #include "graph/expression_operators.h"
-<<<<<<< HEAD
 #include "layers/generic.h" // for Logits (Frank's factor hack)
-=======
 #include "data/types.h"
->>>>>>> 1b9dad40
 
 namespace marian {
 
@@ -274,11 +271,7 @@
 protected:
   std::vector<int> axes_;
 
-<<<<<<< HEAD
-  virtual Expr compute(Logits logits, Expr labelIndices,
-=======
-  virtual Expr compute(Expr logits, const Words& labels,
->>>>>>> 1b9dad40
+  virtual Expr compute(Logits logits, const Words& labels,
                        Expr mask = nullptr, Expr labelWeights = nullptr) = 0;
 
   // label counts are available, reduce together with loss to obtain counts
@@ -313,11 +306,7 @@
   LabelwiseLoss(const std::vector<int>& axes)
   : axes_(axes) { }
 
-<<<<<<< HEAD
-  virtual RationalLoss apply(Logits logits, Expr labelIndices,
-=======
-  virtual RationalLoss apply(Expr logits, const Words& labels,
->>>>>>> 1b9dad40
+  virtual RationalLoss apply(Logits logits, const Words& labels,
                              Expr mask = nullptr, Expr labelWeights = nullptr) {
     Expr loss = compute(logits, labels, mask, labelWeights);
 
@@ -344,11 +333,10 @@
 protected:
   float labelSmoothing_; // interpolation factor for label smoothing, see below
 
-<<<<<<< HEAD
-  virtual Expr compute(Logits logits, Expr labelIndices,
+  virtual Expr compute(Logits logits, const Words& labels,
                        Expr mask = nullptr, Expr labelWeights = nullptr) override {
     // logits may be factored; in that case, the getLoss() function computes one loss for each, and sums them up
-    auto ce = logits.applyLossFunction(labelIndices, [&](Expr logits, Expr indices) {
+    auto ce = logits.applyLossFunction(labels, [&](Expr logits, Expr indices) {
       Expr ce = cross_entropy(logits, indices);
       if (labelSmoothing_ > 0) {
         // ce = -sum_i y^_i log y_i(h)
@@ -362,26 +350,6 @@
       }
       return ce;
     });
-=======
-  virtual Expr compute(Expr logits, const Words& labels,
-                       Expr mask = nullptr, Expr labelWeights = nullptr) override {
-    auto labelIndices = logits->graph()->indices(toWordIndexVector(labels));
-    Expr ce = cross_entropy(logits, labelIndices);
-
-    if(labelSmoothing_ > 0) {
-      // @TODO: add this to CE kernels instead
-      
-      // Label smoothing (see https://arxiv.org/pdf/1512.00567.pdf, section 7)
-      // We compute smoothed H(q',p) = (1 - eps) * H(q,p) + eps * H(u,p) where H(q,p) is the normal cross-entropy
-      // and H(u,p) penalizes deviation of p from u, u being uniform distribution over vocab V => u_v = 1/|V|.
-      // H(u,p) = - \sum_{v \in V} u_v * \log p_v = - 1/|V| \sum_{v \in V} \log \softmax_v => -mean(logsoftmax(logits))
-      // ceq = -H(u,p) - avoid one kernel call by negating in the interpolation below
-      Expr ceq = mean(logsoftmax(logits), /*axis=*/ -1);
-
-      // H(q',p) = (1 - eps) * H(q,p) - eps * -H(u,p)
-      ce = (1 - labelSmoothing_) * ce - labelSmoothing_ * ceq;
-    }
->>>>>>> 1b9dad40
 
     if(mask)
       ce = ce * mask;
@@ -401,11 +369,7 @@
   // sentence-wise CE, hence reduce only over time axis. CE reduces over last axis (-1)
   RescorerLoss() : CrossEntropyLoss(/*axes=*/{-3}, /*smoothing=*/0.f) {}
 
-<<<<<<< HEAD
-  virtual RationalLoss apply(Logits logits, Expr labelIndices,
-=======
-  virtual RationalLoss apply(Expr logits, const Words& labels,
->>>>>>> 1b9dad40
+  virtual RationalLoss apply(Logits logits, const Words& labels,
                              Expr mask = nullptr, Expr labelWeights = nullptr) override {
     auto ce = CrossEntropyLoss::apply(logits, labels, mask, labelWeights);
     return RationalLoss(ce.loss(), ce.count());
