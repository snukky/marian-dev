#pragma once

#include "common/options.h"
#include "training/training_state.h"
#include "training/validator.h"
#include "training/communicator.h"

namespace marian {

class Scheduler : public TrainingObserver {
private:
  Ptr<Options> options_;
  std::vector<Ptr<ValidatorBase>> validators_;

  bool first_{true};

  Ptr<TrainingState> state_;

  timer::Timer timer_, heartBeatTimer_;

  float getLearningRate(TrainingState& state) {
    float baselr = options_->get<float>("learn-rate");

    auto bno = state.batches - state.warmupStart;

    size_t warmup = options_->get<size_t>("lr-warmup");
    float mult1 = 1.f;
    if(warmup > 0) {
      mult1 = std::min(1.f, (float)bno / (float)warmup);
    }

    size_t decayGoogle = options_->get<size_t>("lr-decay-inv-sqrt");
    float mult2 = 1.f;
    if(decayGoogle > 0) {
      mult2 = std::min(
          1.f, (float)(std::sqrt(decayGoogle) / std::sqrt(state.batches)));
    }

    baselr = baselr * mult1 * mult2;

    float lrStart = options_->get<float>("lr-warmup-start-rate");
    if(lrStart > 0)
      baselr = baselr - lrStart * mult1 * mult2 + lrStart * mult2;

    return baselr;
  }

public:
  Scheduler(Ptr<Options> options, Ptr<TrainingState> state)
      : options_(options), state_(state) {
    state_->eta = getLearningRate(*state);
  }

  bool keepGoing() {
    // stop if it reached the maximum number of epochs
    size_t stopAfterEpochs = options_->get<size_t>("after-epochs");
    if(stopAfterEpochs > 0 && state_->epochs > stopAfterEpochs)
      return false;

    // stop if it reached the maximum number of batch updates
    size_t stopAfterBatches = options_->get<size_t>("after-batches");
    if(stopAfterBatches > 0 && state_->batches >= stopAfterBatches)
      return false;

    // stop if the first validator did not improve for a given number of checks
    size_t stopAfterStalled = options_->get<size_t>("early-stopping");
    if(stopAfterStalled > 0 && !validators_.empty()
       && stalled() >= stopAfterStalled)
      return false;

    return true;
  }

  void increaseEpoch() {
    LOG(info, "Seen {} samples", state_->samplesEpoch);
    state_->newEpoch();
    LOG(info, "Starting epoch {}", state_->epochs);
  }

  void started() { LOG(info, "Training started"); }
  void finished() { LOG(info, "Training finished"); }

  void addValidator(Ptr<ValidatorBase> validator) {
    validators_.push_back(validator);

    registerTrainingObserver(validators_.back());
    if(!state_->loaded) {
      state_->validators[validator->type()]["last-best"]
          = validator->initScore();
      state_->validators[validator->type()]["stalled"] = 0;
    }
    if(validators_.size() == 1)
      state_->validator = validator->type();
  }

  bool validating() {
    return (!validators_.empty()
            && state_->batches % options_->get<size_t>("valid-freq") == 0
            && keepGoing());
  }

  bool saving() {
    return (state_->batches % options_->get<size_t>("save-freq") == 0);
  }

  void validate(const std::vector<Ptr<ExpressionGraph>>& graphs,
                bool final = false) {
    // Do not validate if already validated (for instance, after the model is
    // loaded) or if validation is scheduled for another update
    if(state_->validated
       || (state_->batches % options_->get<size_t>("valid-freq") != 0
           && !final))
      return;

    bool firstValidator = true;
    for(auto validator : validators_) {
      if(!validator)
        continue;

      size_t stalledPrev = validator->stalled();
      float value = validator->validate(graphs);
      if(validator->stalled() > 0) {
        LOG_VALID(info,
                  "Ep. {} : Up. {} : {} : {} : stalled {} times",
                  state_->epochs,
                  state_->batches,
                  validator->type(),
                  value,
                  validator->stalled());
      } else {
        LOG_VALID(info,
                  "Ep. {} : Up. {} : {} : {} : new best",
                  state_->epochs,
                  state_->batches,
                  validator->type(),
                  value);

        if(firstValidator)
          state_->validBest = value;
      }

      state_->validators[validator->type()]["last-best"]
          = validator->lastBest();
      state_->validators[validator->type()]["stalled"] = validator->stalled();

      // notify training observers if the first validator did not improve
      if(firstValidator && validator->stalled() > stalledPrev)
        state_->newStalled(validator->stalled());
      firstValidator = false;
    }

    state_->validated = true;
  }

  size_t stalled() {
    if(!validators_.empty())
      if(validators_[0])
        return validators_[0]->stalled();
    return 0;
  }

  void update(float cost, Ptr<data::Batch> batch) {
    update(cost, std::vector<Ptr<data::Batch>>({batch}));
  }

  void update(float cost, const std::vector<Ptr<data::Batch>>& batches, Ptr<IMPIWrapper> mpi = nullptr) {
    state_->validated = false;

    size_t batchSize = 0;    // number of sentences in batch
    size_t batchLabels = 0;  // number of target words in batch

    for(const auto& batch : batches) {
      if (batch) { // (nullptr is allowed as result of split)
        batchSize += batch->size();
        batchLabels += batch->words(-1);
      }
    }

    // extrapolate cost across MPI processes, so that we have numbers in the right range
    // When doing the actual log, we then aggregate across MPI processes to get the accurate number.
    if (mpi)
      cost *= mpi->numMPIProcesses(); // @BUGBUG: this is presently correct for ce-sum, but possibly not the av-based losses

    // reconstruct sum cost, for displaying epoch-level averages instead of minibatch-level
    auto costType = options_->get<std::string>("cost-type");
    auto dispLabelCounts = options_->get<bool>(
        "disp-label-counts");  // if true then show as "cost per label * number of labels"
    if(dispLabelCounts) {
      auto count =  // what was cost normalized with originally?
          /*if*/ (costType == "ce-sum") ?
            1
          /*else if*/ : ((costType == "ce-mean-words") ?
            batchLabels
          /*else*/ :  // all others: treat like ce-mean (not correct for some)
            batchSize);
      state_->costSum   += cost * count; // aggregate sum cost since last display
      state_->costCount += batchLabels;  // cost gets normalized w.r.t. this in display
    } else {               // (back compat)
      state_->costSum   += cost * batchSize;
      state_->costCount += batchSize;
    }
    state_->wordsDisp    += batchLabels; // target words processed since last display, for speed display
    state_->samplesEpoch += batchSize;   // sentences processed in this epoch
    state_->labelsTotal  += batchLabels; // total labels processed

    state_->newBatch();

<<<<<<< HEAD
    if(state_->batches %  options_->get<size_t>("disp-freq") == 0 ||
       state_->batches <= options_->get<size_t>("disp-first")) {
      // if MPI then aggregate precise cost across workers
      if (mpi) {
        //LOG(info, "all-reducing cost from {}", state_->costSum);
        state_->costSum /= mpi->numMPIProcesses(); // undo the extra scaling
        mpi->allReduce(&state_->costSum, &state_->costSum, 1, MPI_FLOAT, MPI_SUM);
        //LOG(info, "all-reduced cost to {}", state_->costSum);
      }
      if (mpi && mpi->myMPIRank() != 0)
        ; // skip the report on alternate worker processes
      else if(dispLabelCounts) {
        if(options_->get<bool>(
               "lr-report")) {  // if true then show the learning rate
          LOG(info,
              "Ep. {} : Up. {} : Sen. {} : Cost {:.8f} * {} after {} : Time {} "
              ": {:.2f} "
              "words/s : L.r. {:.4e}",
=======
    if(state_->batches % options_->get<size_t>("disp-freq") == 0) {
      if(dispLabelCounts) {
        // if true then show the learning rate
        if(options_->get<bool>("lr-report")) {
          LOG(info,
              // TODO: change Cost back to {:.2f}
              "Ep. {} : Up. {} : Sen. {} : Cost {:.8f} * {} after {} :"
              " Time {:.2f}s : {:.2f} words/s : L.r. {:.4e}",
>>>>>>> bc4b4011
              state_->epochs,
              state_->batches,
              state_->samplesEpoch,
              state_->costSum / state_->costCount,
              state_->costCount,  // show cost as "av * count"
              state_->labelsTotal,
<<<<<<< HEAD
              timer_.format(2, "%ws"),
              state_->wordsDisp / std::stof(timer_.format(5, "%w")),
=======
              timer.elapsed(),
              state_->wordsDisp / timer.elapsed(),
>>>>>>> bc4b4011
              state_->eta);
        } else {
          LOG(info,
              "Ep. {} : Up. {} : Sen. {} : Cost {:.8f} * {} after {} :"
              " Time {:.2f}s : {:.2f} words/s",
              state_->epochs,
              state_->batches,
              state_->samplesEpoch,
              state_->costSum / state_->costCount,
              state_->costCount,
              state_->labelsTotal,
<<<<<<< HEAD
              timer_.format(2, "%ws"),
              state_->wordsDisp / std::stof(timer_.format(5, "%w")));
=======
              timer.elapsed(),
              state_->wordsDisp / timer.elapsed());
>>>>>>> bc4b4011
        }
      } else {
        if(options_->get<bool>("lr-report")) {
          LOG(info,
              "Ep. {} : Up. {} : Sen. {} : Cost {:.2f} : Time {:2f}s : {:.2f}"
              " words/s : L.r. {:.4e}",
              state_->epochs,
              state_->batches,
              state_->samplesEpoch,
              state_->costSum / state_->costCount,
<<<<<<< HEAD
              timer_.format(2, "%ws"),
              state_->wordsDisp / std::stof(timer_.format(5, "%w")),
=======
              timer.elapsed(),
              state_->wordsDisp / timer.elapsed(),
>>>>>>> bc4b4011
              state_->eta);
        } else {
          LOG(info,
              "Ep. {} : Up. {} : Sen. {} : Cost {:.2f} : Time {:.2f}s : {:.2f}"
              " words/s",
              state_->epochs,
              state_->batches,
              state_->samplesEpoch,
              state_->costSum / state_->costCount,
<<<<<<< HEAD
              timer_.format(2, "%ws"),
              state_->wordsDisp / std::stof(timer_.format(5, "%w")));
=======
              timer.elapsed(),
              state_->wordsDisp / timer.elapsed());
>>>>>>> bc4b4011
        }
      }
      timer_.start();
      state_->costSum = 0;
      state_->costCount = 0;
      state_->wordsDisp = 0;
    }
    // progress heartbeat for MS-internal Philly compute cluster
    // This environment variable exists when running on the cluster.
    using namespace std::chrono;
    if((!mpi || mpi->myMPIRank() == 0) && getenv("PHILLY_JOB_ID") &&
        duration_cast<minutes>(nanoseconds(heartBeatTimer_.elapsed().user)).count() >= 10) {
      printf("PROGRESS: %.2f%%\nEVALERR: %.7f\n", (double)state_->epochs, state_->costSum / state_->costCount), fflush(stdout);
#if 0
      LOG(info, "heart beat after {} updates", state_->batches);
#endif
      heartBeatTimer_.start();
    }
  }

  void load(const std::string& name) {
    std::string nameYaml = name + ".progress.yml";
    if(filesystem::exists(nameYaml))
      state_->load(nameYaml);

    if(options_->get<bool>("no-restore-corpus")) {
      state_->samplesEpoch = 0;
      state_->costSum = 0;
      state_->costCount = 0;
      state_->wordsDisp = 0;
    }

    state_->newLoad();
  }

  void save(const std::string& name) {
    // Save config options
    YAML::Node yaml = options_->getYaml();
    std::ofstream fout(name + ".yml");
    fout << yaml;
    // Save training progress
    state_->save(name + ".progress.yml");
  }

  size_t numberOfBatches() { return state_->batches; }

  void registerTrainingObserver(Ptr<TrainingObserver> observer) {
    state_->registerObserver(observer);
  }

  void actAfterEpoch(TrainingState& state) override {
    float factor = (float)options_->get<double>("lr-decay"); // @TODO: <float>?

    float baselr = getLearningRate(state);
    state.eta = baselr * state.factor;

    if(factor > 0.0) {
      bool decay = false;
      auto strategy = options_->get<std::string>("lr-decay-strategy");
      state.reset = false;

      if(strategy == "epoch" || strategy == "epoch+batches"
         || strategy == "epoch+stalled") {
        size_t startEpoch
            = options_->get<std::vector<size_t>>("lr-decay-start").front();
        if(startEpoch && state.epochs >= startEpoch)
          decay = true;
      }

      if(strategy == "epoch+batches") {
        size_t startBatches
            = options_->get<std::vector<size_t>>("lr-decay-start")[1];
        if(startBatches && state.batches >= startBatches)
          decay = true;
      }
      if(strategy == "epoch+stalled") {
        size_t startStalled
            = options_->get<std::vector<size_t>>("lr-decay-start")[1];
        if(startStalled && state.maxStalled >= startStalled)
          decay = true;
      }

      if(decay) {
        state.factor *= factor;
        state.eta = baselr * state.factor;
        LOG(info,
            "Decaying learning rate to {} in epoch {}",
            state.eta,
            state.epochs);

        state.reset = options_->get<bool>("lr-decay-reset-optimizer");
        if(state.reset)
          LOG(info, "Resetting optimizer statistics");

        if(options_->get<bool>("lr-decay-repeat-warmup")) {
          LOG(info, "Restarting learning rate warmup");
          state.warmupStart = state.batches;
        }
      }
    }
  }

  void actAfterBatches(TrainingState& state) override {
    float factor = (float)options_->get<double>("lr-decay"); // @TODO: <float>?
    state.reset = false;

    float baselr = getLearningRate(state);
    state.eta = baselr * state.factor;

    if(factor > 0.0) {
      if("batches" == options_->get<std::string>("lr-decay-strategy")) {
        size_t start
            = options_->get<std::vector<size_t>>("lr-decay-start").front();
        size_t freq = options_->get<size_t>("lr-decay-freq");

        if(start > 0 && freq > 0 && state.batches >= start
           && ((state.batches - start) % freq == 0)) {
          state.factor *= factor;
          state.eta = baselr * state.factor;
          LOG(info,
              "Decaying learning rate to {} after {} batches",
              state.eta,
              state.batches);

          state.reset = options_->get<bool>("lr-decay-reset-optimizer");
          if(state.reset)
            LOG(info, "Resetting optimizer statistics");

          if(options_->get<bool>("lr-decay-repeat-warmup")) {
            LOG(info, "Restarting learning rate warmup");
            state.warmupStart = state.batches;
          }
        }
      }
    }

    if(first_ && options_->get<bool>("lr-warmup-at-reload")) {
      LOG(info, "Restarting learning rate warmup");
      state.warmupStart = state.batches;
    }

    if(options_->get<bool>("lr-warmup-cycle")) {
      size_t warmup = options_->get<size_t>("lr-warmup");
      if(warmup > 0 && state.batches % warmup == 0)
        state.warmupStart = state.batches;
    }

    first_ = false;
  }

  void actAfterStalled(TrainingState& state) override {
    float factor = (float)options_->get<double>("lr-decay"); // @TODO: <float>?
    state.reset = false;

    float baselr = getLearningRate(state);
    state.eta = baselr * state.factor;

    if(factor > 0.0) {
      if(options_->get<std::string>("lr-decay-strategy") == "stalled") {
        size_t startStalled
            = options_->get<std::vector<size_t>>("lr-decay-start").front();
        if(startStalled && state.stalled && state.stalled % startStalled == 0) {
          state.factor *= factor;
          state.eta = baselr * state.factor;
          LOG(info,
              "Decaying learning rate to {} after stalled {} time(s)",
              state.eta,
              state.stalled);

          state.reset = options_->get<bool>("lr-decay-reset-optimizer");
          if(state.reset)
            LOG(info, "Resetting optimizer statistics");

          if(options_->get<bool>("lr-decay-repeat-warmup")) {
            LOG(info, "Restarting learning rate warmup");
            state.warmupStart = state.batches;
          }
        }
      }
    }
  }
};
}  // namespace marian<|MERGE_RESOLUTION|>--- conflicted
+++ resolved
@@ -205,9 +205,8 @@
 
     state_->newBatch();
 
-<<<<<<< HEAD
-    if(state_->batches %  options_->get<size_t>("disp-freq") == 0 ||
-       state_->batches <= options_->get<size_t>("disp-first")) {
+    if(state_->batches % options_->get<size_t>("disp-freq") == 0
+       || state_->batches <= options_->get<size_t>("disp-first")) {
       // if MPI then aggregate precise cost across workers
       if (mpi) {
         //LOG(info, "all-reducing cost from {}", state_->costSum);
@@ -218,86 +217,53 @@
       if (mpi && mpi->myMPIRank() != 0)
         ; // skip the report on alternate worker processes
       else if(dispLabelCounts) {
-        if(options_->get<bool>(
-               "lr-report")) {  // if true then show the learning rate
-          LOG(info,
-              "Ep. {} : Up. {} : Sen. {} : Cost {:.8f} * {} after {} : Time {} "
-              ": {:.2f} "
+        if(options_->get<bool>("lr-report")) {  // if true then show the learning rate
+          LOG(info,
+              "Ep. {} : Up. {} : Sen. {} : Cost {:.8f} * {} after {} : Time {:.2f}s : {:.2f} "
               "words/s : L.r. {:.4e}",
-=======
-    if(state_->batches % options_->get<size_t>("disp-freq") == 0) {
-      if(dispLabelCounts) {
-        // if true then show the learning rate
-        if(options_->get<bool>("lr-report")) {
-          LOG(info,
-              // TODO: change Cost back to {:.2f}
-              "Ep. {} : Up. {} : Sen. {} : Cost {:.8f} * {} after {} :"
-              " Time {:.2f}s : {:.2f} words/s : L.r. {:.4e}",
->>>>>>> bc4b4011
               state_->epochs,
               state_->batches,
               state_->samplesEpoch,
               state_->costSum / state_->costCount,
               state_->costCount,  // show cost as "av * count"
               state_->labelsTotal,
-<<<<<<< HEAD
-              timer_.format(2, "%ws"),
-              state_->wordsDisp / std::stof(timer_.format(5, "%w")),
-=======
-              timer.elapsed(),
-              state_->wordsDisp / timer.elapsed(),
->>>>>>> bc4b4011
+              timer_.elapsed(),
+              state_->wordsDisp / timer_.elapsed(),
               state_->eta);
         } else {
           LOG(info,
-              "Ep. {} : Up. {} : Sen. {} : Cost {:.8f} * {} after {} :"
-              " Time {:.2f}s : {:.2f} words/s",
+              "Ep. {} : Up. {} : Sen. {} : Cost {:.8f} * {} after {} : Time {:.2f}s : {:.2f} "
+              "words/s",
               state_->epochs,
               state_->batches,
               state_->samplesEpoch,
               state_->costSum / state_->costCount,
               state_->costCount,
               state_->labelsTotal,
-<<<<<<< HEAD
-              timer_.format(2, "%ws"),
-              state_->wordsDisp / std::stof(timer_.format(5, "%w")));
-=======
-              timer.elapsed(),
-              state_->wordsDisp / timer.elapsed());
->>>>>>> bc4b4011
+              timer_.elapsed(),
+              state_->wordsDisp / timer_.elapsed());
         }
       } else {
         if(options_->get<bool>("lr-report")) {
           LOG(info,
-              "Ep. {} : Up. {} : Sen. {} : Cost {:.2f} : Time {:2f}s : {:.2f}"
-              " words/s : L.r. {:.4e}",
+              "Ep. {} : Up. {} : Sen. {} : Cost {:.2f} : Time {:2f}s : {:.2f} words/s : L.r. "
+              "{:.4e}",
               state_->epochs,
               state_->batches,
               state_->samplesEpoch,
               state_->costSum / state_->costCount,
-<<<<<<< HEAD
-              timer_.format(2, "%ws"),
-              state_->wordsDisp / std::stof(timer_.format(5, "%w")),
-=======
-              timer.elapsed(),
-              state_->wordsDisp / timer.elapsed(),
->>>>>>> bc4b4011
+              timer_.elapsed(),
+              state_->wordsDisp / timer_.elapsed(),
               state_->eta);
         } else {
           LOG(info,
-              "Ep. {} : Up. {} : Sen. {} : Cost {:.2f} : Time {:.2f}s : {:.2f}"
-              " words/s",
+              "Ep. {} : Up. {} : Sen. {} : Cost {:.2f} : Time {:.2f}s : {:.2f} words/s",
               state_->epochs,
               state_->batches,
               state_->samplesEpoch,
               state_->costSum / state_->costCount,
-<<<<<<< HEAD
-              timer_.format(2, "%ws"),
-              state_->wordsDisp / std::stof(timer_.format(5, "%w")));
-=======
-              timer.elapsed(),
-              state_->wordsDisp / timer.elapsed());
->>>>>>> bc4b4011
+              timer_.elapsed(),
+              state_->wordsDisp / timer_.elapsed());
         }
       }
       timer_.start();
@@ -307,9 +273,9 @@
     }
     // progress heartbeat for MS-internal Philly compute cluster
     // This environment variable exists when running on the cluster.
-    using namespace std::chrono;
-    if((!mpi || mpi->myMPIRank() == 0) && getenv("PHILLY_JOB_ID") &&
-        duration_cast<minutes>(nanoseconds(heartBeatTimer_.elapsed().user)).count() >= 10) {
+    if((!mpi || mpi->myMPIRank() == 0) && getenv("PHILLY_JOB_ID")
+        // @TODO: use std::chrono::minutes
+       && heartBeatTimer_.elapsed<std::chrono::duration<double, std::ratio<60>>>() >= 10) {
       printf("PROGRESS: %.2f%%\nEVALERR: %.7f\n", (double)state_->epochs, state_->costSum / state_->costCount), fflush(stdout);
 #if 0
       LOG(info, "heart beat after {} updates", state_->batches);
