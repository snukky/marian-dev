#pragma once

#include "common/config.h"
#include "data/batch_generator.h"
#ifndef _MSC_VER // @TODO: include SqLite in Visual Studio project
#include "data/corpus_sqlite.h"
#endif
#include "models/model_task.h"
#include "training/scheduler.h"
#include "training/validator.h"

namespace marian {

template <class ModelWrapper>
class Train : public ModelTask {
private:
  Ptr<Options> options_;

public:
  Train(Ptr<Options> options) : options_(options) {}

  void run() override {
    using namespace data;

    Ptr<CorpusBase> dataset;
    if(!options_->get<std::string>("sqlite").empty())
#ifndef _MSC_VER // @TODO: include SqLite in Visual Studio project
      dataset = New<CorpusSQLite>(options_);
#else
      ABORT("SqLite presently not supported on Windows");
#endif
    else
      dataset = New<Corpus>(options_);

    dataset->prepare();

    auto trainState = New<TrainingState>(options_->get<float>("learn-rate"));
    auto scheduler = New<Scheduler>(options_, trainState);
    auto mpi = initMPI(/*multiThreaded=*/!options_->get<bool>("sync-sgd")); // @TODO: do we need the multiThreaded distinction at all?

    Ptr<BatchStats> stats;
    if(options_->get<bool>("mini-batch-fit")) {
      LOG(info,
          "[batching] Collecting statistics for batch fitting with step size {}",
          options_->get<size_t>("mini-batch-fit-step"));
      // @TODO this should receive a function object that can generate a fake batch;
      // that way vocabs would not be exposed. 
      auto model = New<ModelWrapper>(options_, mpi);
      model->setScheduler(scheduler); // collectStats() needs to know about dynamic MB scaling
      stats = model->collectStats(dataset->getVocabs());
      LOG(info, "[batching] Done. Typical MB size is {} target words", stats->estimateTypicalTrgWords());
    }

<<<<<<< HEAD
    auto trainState = New<TrainingState>(options_->get<float>("learn-rate"));
    auto scheduler = New<Scheduler>(options_, trainState);

    if((options_->nonempty("valid-sets") || options_->nonempty("valid-script-path"))
=======
    if((options_->has("valid-sets") || options_->has("valid-script-path"))
>>>>>>> a6c9b592
       && SchedulingParameter::parse(options_->get<std::string>("valid-freq"))) {
      for(auto validator : Validators(dataset->getVocabs(), options_))
        scheduler->addValidator(validator);
    }

    auto batchGenerator = New<CorpusBatchGenerator>(dataset, options_, stats);

    scheduler->registerTrainingObserver(batchGenerator);

    auto model = New<ModelWrapper>(options_, mpi);
    model->setScheduler(scheduler);
    model->setTypicalTrgBatchWords(batchGenerator->estimateTypicalTrgBatchWords()); // needed for dynamic MB scaling
    model->load();

    // @TODO: shuffle_ as a private attribute in BG
    auto shuffle = !options_->get<bool>("no-shuffle");
    bool restored = !options_->get<bool>("no-restore-corpus")
                    && batchGenerator->restore(trainState, shuffle);

    // -- main training loop
    scheduler->started();
    while(scheduler->keepGoing()) {
      if(!restored)
        batchGenerator->prepare(shuffle);
      restored = false;

      // main training loop for one epoch
      for(auto batchIt = std::begin(*batchGenerator); // @TODO: try to use for(auto ...)
          batchIt != std::end(*batchGenerator);
          batchIt++) {
        if (!scheduler->keepGoing())
          break;
        model->update(*batchIt);
      }

      if(scheduler->keepGoing())
        scheduler->increaseEpoch();
    }
    scheduler->finished();

    model->finalize(); // allow async to sync before final save   --@TODO: rename, or move into save()

    // Avoid saving the model twice if it has been loaded and training did not progress
    if(!trainState->loaded)
      model->save(true);

    // Signal success to a potential MPI runner
    model = nullptr; // release any reference to MPI that model may hold
    finalizeMPI(std::move(mpi));
  }
};
}  // namespace marian<|MERGE_RESOLUTION|>--- conflicted
+++ resolved
@@ -44,21 +44,14 @@
           "[batching] Collecting statistics for batch fitting with step size {}",
           options_->get<size_t>("mini-batch-fit-step"));
       // @TODO this should receive a function object that can generate a fake batch;
-      // that way vocabs would not be exposed. 
+      // that way vocabs would not be exposed.
       auto model = New<ModelWrapper>(options_, mpi);
       model->setScheduler(scheduler); // collectStats() needs to know about dynamic MB scaling
       stats = model->collectStats(dataset->getVocabs());
       LOG(info, "[batching] Done. Typical MB size is {} target words", stats->estimateTypicalTrgWords());
     }
 
-<<<<<<< HEAD
-    auto trainState = New<TrainingState>(options_->get<float>("learn-rate"));
-    auto scheduler = New<Scheduler>(options_, trainState);
-
     if((options_->nonempty("valid-sets") || options_->nonempty("valid-script-path"))
-=======
-    if((options_->has("valid-sets") || options_->has("valid-script-path"))
->>>>>>> a6c9b592
        && SchedulingParameter::parse(options_->get<std::string>("valid-freq"))) {
       for(auto validator : Validators(dataset->getVocabs(), options_))
         scheduler->addValidator(validator);
