--- conflicted
+++ resolved
@@ -94,61 +94,32 @@
 
 set(EXECUTABLES ${EXECUTABLES} marian_train marian_decoder marian_scorer marian_vocab)
 
-<<<<<<< HEAD
 # marian.zip and marian.tgz
-# This combines marian, marian-decoder, and all the boost libraries in a single archive file for execution in MSFT internal tools FLO and Philly.
-# We include the boost libraries here so that we don't have to rebuild the docker that this runs in.
-# This trick only works for .so files that are self-contained, and it requires invocation with a
-# modified LD_LIBRARY_PATH that includes the directory of the executable itself.
-# Because cmake does not seem to support full bash commands, we cannot automatically extract the needed
-# libs from the marian binary, but must instead list all those dependencies here manually.
-add_custom_command(
-  OUTPUT "${CMAKE_BINARY_DIR}/marian.zip"
-  COMMAND zip -v -0 -j "${CMAKE_BINARY_DIR}/marian.zip"
-    "${CMAKE_BINARY_DIR}/marian" "${CMAKE_BINARY_DIR}/marian-decoder"
-    /usr/local/boost-1.63.0/lib/libboost_system.so.1.63.0
-    /usr/local/boost-1.63.0/lib/libboost_timer.so.1.63.0
-    /usr/local/boost-1.63.0/lib/libboost_iostreams.so.1.63.0
-    /usr/local/boost-1.63.0/lib/libboost_filesystem.so.1.63.0
-    /usr/local/boost-1.63.0/lib/libboost_chrono.so.1.63.0
-    /usr/local/boost-1.63.0/lib/libboost_program_options.so.1.63.0
-    /usr/local/boost-1.63.0/lib/libboost_thread.so.1.63.0
-    /usr/local/boost-1.63.0/lib/libboost_regex.so.1.63.0
-    /usr/local/boost-1.63.0/lib/libboost_python.so.1.63.0
-  DEPENDS marian marian_decoder)
-# To create the .tgz, we uncompress the .zip into a tmp folder and tar that.
-# For now, we don't delete it when done for diagnostics.
-add_custom_command(
-  OUTPUT "${CMAKE_BINARY_DIR}/marian.tgz"
-  COMMAND rm -fr "${CMAKE_BINARY_DIR}/marian.zip.content"
-  COMMAND unzip -d "${CMAKE_BINARY_DIR}/marian.zip.content" "${CMAKE_BINARY_DIR}/marian.zip"
-  COMMAND tar cvfz "${CMAKE_BINARY_DIR}/marian.tgz" -C "${CMAKE_BINARY_DIR}/marian.zip.content" .
-  DEPENDS "${CMAKE_BINARY_DIR}/marian.zip")
-add_custom_target(marian.zip DEPENDS "${CMAKE_BINARY_DIR}/marian.zip")
-add_custom_target(marian.tgz DEPENDS "${CMAKE_BINARY_DIR}/marian.tgz")
-=======
+# This combines marian, marian_decoder in a single ZIP or TAR file for execution in MSFT internal tools FLO and Philly.
+# For Philly submission, we need statically-linked versions to deal with library dependencies, so this target is only enabled for static builds.
 if(USE_STATIC_LIBS)
-# marian.zip and marian.tar
-# This combines marian, marian_decoder in a single ZIP or TAR file for execution in MSFT internal tools FLO and Philly.
-# Unfortunately, cmake does not seem to support full bash commands, so we must list all those dependencies here manually
   add_custom_command(
     OUTPUT "${CMAKE_BINARY_DIR}/marian.zip"
     COMMAND zip -v -0 -j "${CMAKE_BINARY_DIR}/marian.zip"
-    "${CMAKE_BINARY_DIR}/marian" "${CMAKE_BINARY_DIR}/marian-decoder" 
-    "${CMAKE_BINARY_DIR}/marian-scorer" "${CMAKE_BINARY_DIR}/marian-vocab"
+                "${CMAKE_BINARY_DIR}/marian"
+                "${CMAKE_BINARY_DIR}/marian-decoder" 
+                "${CMAKE_BINARY_DIR}/marian-scorer"
+                "${CMAKE_BINARY_DIR}/marian-vocab"
     DEPENDS marian marian_decoder marian_scorer marian_vocab)
   add_custom_target(marian_zip DEPENDS "${CMAKE_BINARY_DIR}/marian.zip")
 
   add_custom_command(
-    OUTPUT "${CMAKE_BINARY_DIR}/marian.tar"
-    COMMAND tar -cvvf "${CMAKE_BINARY_DIR}/marian.tar" -C "${CMAKE_BINARY_DIR}"
-    "marian" "marian-decoder" "marian-scorer" "marian-vocab"
+    OUTPUT "${CMAKE_BINARY_DIR}/marian.tgz"
+    COMMAND tar -cvvzf "${CMAKE_BINARY_DIR}/marian.tgz" -C "${CMAKE_BINARY_DIR}"
+                "marian"
+                "marian-decoder"
+                "marian-scorer"
+                "marian-vocab"
     DEPENDS marian marian_decoder marian_scorer marian_vocab)
-  add_custom_target(marian_tar DEPENDS "${CMAKE_BINARY_DIR}/marian.tar")
+  add_custom_target(marian_tgz DEPENDS "${CMAKE_BINARY_DIR}/marian.tgz")
 
-  add_custom_target(philly DEPENDS marian_tar marian_zip)
+  add_custom_target(philly DEPENDS marian_tgz marian_zip)
 endif()
->>>>>>> 80b0a3ac
 
 if(COMPILE_SERVER)
   add_executable(marian_server command/marian_server.cpp)
