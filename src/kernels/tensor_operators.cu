--- conflicted
+++ resolved
@@ -2102,7 +2102,6 @@
                                         length);
 }
 
-<<<<<<< HEAD
 __global__ void gMaxPoolingForward(
     float* out, int outRows, int outCols,
     float* in, int inRows, int inCols,
@@ -2206,7 +2205,8 @@
       in->data(), adjIn->data(), inRows, inCols,
       mask->data(), adjShape[1], mask->shape()[2],
       width, lastWidth);
-=======
+}
+
 void Concatenate0(Tensor out, const std::vector<Tensor>& inputs) {
   cudaSetDevice(out->getDevice());
 
@@ -2395,7 +2395,6 @@
     Deconcatenate1(outputs, in);
   else
     Deconcatenate0(outputs, in);
->>>>>>> 64224100
 }
 
 }  // namespace marian