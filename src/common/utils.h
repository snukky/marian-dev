--- conflicted
+++ resolved
@@ -12,29 +12,18 @@
 
 void split(const std::string& line,
            std::vector<std::string>& pieces,
-<<<<<<< HEAD
-           const std::string del = " ",
+           const std::string& del = " ",
            bool keepEmpty = false,
            bool anyOf = false);
-
-std::vector<std::string> split(const std::string& line,
-                               const std::string del = " ",
-                               bool keepEmpty = false,
-                               bool anyOf = false);
-=======
-           const std::string& del = " ",
-           bool keepEmpty = false);
-
-std::vector<std::string> split(const std::string& line,
-                               const std::string& del = " ",
-                               bool keepEmpty = false);
->>>>>>> a6c9b592
-
 void splitAny(const std::string& line,
               std::vector<std::string>& pieces,
               const std::string& del = " ",
               bool keepEmpty = false);
 
+std::vector<std::string> split(const std::string& line,
+                               const std::string& del = " ",
+                               bool keepEmpty = false,
+                               bool anyOf = false);
 std::vector<std::string> splitAny(const std::string& line,
                                   const std::string& del = " ",
                                   bool keepEmpty = false);
