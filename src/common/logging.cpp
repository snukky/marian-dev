--- conflicted
+++ resolved
@@ -150,11 +150,7 @@
 
 
 namespace marian {
-<<<<<<< HEAD
-  std::string getCallStack(size_t skipLevels) {
-=======
   std::string noinline getCallStack(size_t skipLevels) {
->>>>>>> b6d7c569
     return ::Microsoft::MSR::CNTK::DebugUtil::GetCallStack(skipLevels + 2, /*makeFunctionNamesStandOut=*/true);
   }
 
