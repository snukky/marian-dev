--- conflicted
+++ resolved
@@ -89,13 +89,9 @@
 Expr sqrt(Expr a, float eps = 0.f);
 Expr square(Expr a);
 
-<<<<<<< HEAD
-Expr layer_norm(Expr x, Expr gamma, Expr beta = nullptr, float eps=1e-9);
+Expr layer_norm(Expr x, Expr gamma, Expr beta = nullptr, float eps = 1e-9);
 
 Expr highway(Expr y, Expr x, Expr t);
-=======
-Expr layer_norm(Expr x, Expr gamma, Expr beta = nullptr, float eps = 1e-9);
->>>>>>> 5543e4ad
 
 template <typename... Args>
 Expr dropout(Expr x, Args... args) {
