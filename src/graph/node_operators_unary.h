#pragma once

#include "graph/backend_gpu.h"
#include "graph/node.h"
#include "kernels/sparse.h"
#include "kernels/tensor_operators.h"
#include "kernels/thrust_functions.h"
#include "tensors/tensor.h"

#ifdef CUDNN

#include <cudnn.h>

#define CUDA_CALL(x)                                  \
  do {                                                \
    if((x) != cudaSuccess) {                          \
      printf("Error at %s:%d\n", __FILE__, __LINE__); \
      return EXIT_FAILURE;                            \
    }                                                 \
  } while(0)

#define CUDNN_CALL(x)                 \
  do {                                \
    if((x) != CUDNN_STATUS_SUCCESS) { \
      printf("Error (%s) at %s:%d\n", \
             cudnnGetErrorString(x),  \
             __FILE__,                \
             __LINE__);               \
    }                                 \
  } while(0)

#endif

namespace marian {

struct UnaryNodeOp : public NaryNodeOp {
  template <typename... Args>
  UnaryNodeOp(Expr a, Args... args)
      : NaryNodeOp({a}, keywords::shape = a->shape(), args...) {}

  const std::string color() { return "yellow"; }
};

struct ScalarAddNodeOp : public UnaryNodeOp {
private:
  float scalar_{0};

public:
  template <typename... Args>
  ScalarAddNodeOp(Expr a, float scalar, Args... args)
      : UnaryNodeOp(a, args...), scalar_{scalar} {}

  NodeOps forwardOps() {
    return {NodeOp(Element(_1 = _2 + scalar_, val_, child(0)->val()))};
  }

  NodeOps backwardOps() { return {NodeOp(Add(_1, child(0)->grad(), adj_))}; }

  const std::string type() { return "scalar_add"; }
};

struct ScalarMultNodeOp : public UnaryNodeOp {
private:
  float scalar_{0};

public:
  template <typename... Args>
  ScalarMultNodeOp(Expr a, float scalar, Args... args)
      : UnaryNodeOp(a, args...), scalar_{scalar} {}

  NodeOps forwardOps() {
    return {NodeOp(Element(_1 = scalar_ * _2, val_, child(0)->val()))};
  }

  NodeOps backwardOps() {
    return {NodeOp(Add(scalar_ * _1, child(0)->grad(), adj_))};
  }

  const std::string type() { return "scalar_add"; }
};

struct LogitNodeOp : public UnaryNodeOp {
  template <typename... Args>
  LogitNodeOp(Args... args) : UnaryNodeOp(args...) {}

  NodeOps forwardOps() {
    return {NodeOp(Element(_1 = Sigma(_2), val_, child(0)->val()))};
  }

  NodeOps backwardOps() {
    return {NodeOp(Add(_1 * _2 * (1.0f - _2), child(0)->grad(), adj_, val_))};
  }

  const std::string type() { return "logit"; }
};

// struct Scalar2PowNodeOp : public UnaryNodeOp {
// private:
//  float scalar_{0};
//
// public:
//  template <typename... Args>
//  Scalar2PowNodeOp(Expr a, float scalar, Args... args)
//      : UnaryNodeOp(a, args...), scalar_{scalar} {}
//
//  NodeOps forwardOps() {
//    return {NodeOp(Element(_1 = Pow(_2, scalar_), val_, child(0)->val()))};
//  }
//
//  NodeOps backwardOps() {
//    return {NodeOp(Add(scalar_ * Pow(_1, scalar_ - 1.f) * _2,
//    child(0)->grad(), child(0)->val(), adj_))};
//  }
//
//  const std::string type() { return "scalar_pow2"; }
//};
//
// struct Scalar1PowNodeOp : public UnaryNodeOp {
// private:
//  float scalar_{0};
//
// public:
//  template <typename... Args>
//  Scalar1PowNodeOp(float scalar, Expr a, Args... args)
//      : UnaryNodeOp(a, args...), scalar_{scalar} {}
//
//  NodeOps forwardOps() {
//    return {NodeOp(Element(_1 = Pow(scalar_, _2), val_, child(0)->val()))};
//  }
//
//  NodeOps backwardOps() {
//    return {NodeOp(Add(Pow(scalar_, _1) * log(scalar_) * _2, child(0)->grad(),
//    child(0)->val(), adj_))};
//  }
//
//  const std::string type() { return "scalar_pow1"; }
//};

struct TanhNodeOp : public NaryNodeOp {
  TanhNodeOp(const std::vector<Expr>& nodes)
      : NaryNodeOp(nodes, keywords::shape = newShape(nodes)) {}

  Shape newShape(const std::vector<Expr>& nodes) {
    Shape shape = nodes[0]->shape();

    for(int n = 1; n < nodes.size(); ++n) {
      Shape shapen = nodes[n]->shape();
      for(int i = 0; i < shapen.size(); ++i) {
        UTIL_THROW_IF2(shape[i] != shapen[i] && shape[i] != 1 && shapen[i] != 1,
                       "Shapes cannot be broadcasted");
        shape.set(i, std::max(shape[i], shapen[i]));
      }
    }
    return shape;
  }

  NodeOps forwardOps() {
    switch(children_.size()) {
      case 1: return {NodeOp(Element(_1 = Tanh(_2), val_, child(0)->val()))};
      case 2:
        return {NodeOp(Element(
            _1 = Tanh(_2 + _3), val_, child(0)->val(), child(1)->val()))};
      case 3:
        return {NodeOp(Element(_1 = Tanh(_2 + _3 + _4),
                               val_,
                               child(0)->val(),
                               child(1)->val(),
                               child(2)->val()))};
      default:
        return {
          NodeOp(Element(_1 = _2 + _3 + _4,
                         val_,
                         child(0)->val(),
                         child(1)->val(),
                         child(2)->val());
                 for(int i = 3; i < children_.size(); ++i)
                     Element(_1 += _2, val_, child(i)->val());
                 Element(_1 = Tanh(_1), val_);)
        };
    }
  }

  NodeOps backwardOps() {
    NodeOps ops;
    for(int i = 0; i < children_.size(); i++) {
      ops.push_back(
          NodeOp(Add(_1 * (1.0f - (_2 * _2)), child(i)->grad(), adj_, val_)));
    }
    return ops;
  }

  const std::string color() { return "yellow"; }

  const std::string type() { return "tanh"; }
};

/**
 * Represents a <a
href="https://en.wikipedia.org/wiki/Rectifier_(neural_networks)">rectified
linear</a> node
 *        in an expression graph.
 *
 * This node implements the <a
href="https://en.wikipedia.org/wiki/Activation_function">activation function</a>
 *        \f$f(x) = \max(0, x)\f$ and its derivative:
 *
 \f[
 f^\prime(x) =
  \begin{cases}
   0 & \text{if } x \leq 0 \\
   1 & \text{if } x > 0
  \end{cases}
\f]
 */
struct ReLUNodeOp : public UnaryNodeOp {
  template <typename... Args>
  ReLUNodeOp(Args... args) : UnaryNodeOp(args...) {}

  NodeOps forwardOps() {
    return {NodeOp(Element(_1 = ReLU(_2), val_, child(0)->val()))};
  }

  NodeOps backwardOps() {
    return {NodeOp(
        Add(_1 * ReLUback(_2), child(0)->grad(), adj_, child(0)->val()))};
  }

  const std::string type() { return "ReLU"; }
};

struct SwishNodeOp : public UnaryNodeOp {
  template <typename... Args>
  SwishNodeOp(Args... args) : UnaryNodeOp(args...) {}

  NodeOps forwardOps() {
    return {NodeOp(Element(_1 = _2 * Sigma(_2), val_, child(0)->val()))};
  }

  NodeOps backwardOps() {
    return {NodeOp(
        Add(_1 * (_3 + Sigma(_2) * (1.f - _3)), child(0)->grad(), adj_, child(0)->val(), val_))};
  }

  const std::string type() { return "swish"; }
};

struct SoftmaxNodeOp : public NaryNodeOp {
  template <typename... Args>
  SoftmaxNodeOp(Expr a, Args... args)
      : NaryNodeOp(a, args...), mask_(nullptr) {}

  template <typename... Args>
  SoftmaxNodeOp(Expr a, Expr mask, Args... args)
      : NaryNodeOp({a}, args...), mask_(mask) {}

  Expr mask_;

  NodeOps forwardOps() {
    return {
        NodeOp(Softmax(val_, child(0)->val(), mask_ ? mask_->val() : nullptr))};
  }

  virtual size_t hash() {
    if(!hash_) {
      hash_ = NaryNodeOp::hash();
      if(mask_)
        boost::hash_combine(hash_, mask_->hash());
    }
    return hash_;
  }

  virtual bool equal(Expr node) {
    if(!NaryNodeOp::equal(node))
      return false;
    Ptr<SoftmaxNodeOp> cnode = std::dynamic_pointer_cast<SoftmaxNodeOp>(node);
    if(!cnode)
      return false;
    if((bool)mask_ != (bool)cnode->mask_)
      return false;
    if(mask_ && !mask_->equal(cnode->mask_))
      return false;
    return true;
  }

  NodeOps backwardOps() {
    // For each row, the Jacobian times vector is given by:
    // J * dy = p .* (dy - avg*1)
    // where avg = p'*dy and p is the softmax output (probabilities).
    //
    // For more information, see sec. 2.5 of the following reference:
    // André F. T. Martins and Ramon Astudillo.
    // "From Softmax to Sparsemax: A Sparse Model of Attention and Multi-Label
    // Classification." ICML 2016.
    // http://jmlr.org/proceedings/papers/v48/martins16.pdf

    // val_ is already masked if there is a mask, so no need to apply here.

    return {NodeOp(SoftmaxGrad(child(0)->grad(), adj_, val_))};
  }

  const std::string type() { return "softmax"; }
};

struct LogSoftmaxNodeOp : public UnaryNodeOp {
  template <typename... Args>
  LogSoftmaxNodeOp(Args... args) : UnaryNodeOp(args...) {}

  NodeOps forwardOps() { return {NodeOp(LogSoftmax(val_, child(0)->val()))}; }

  NodeOps backwardOps() {
    // Based on the description for softmax, we have logsoftmax:
    // J * dy = dy - avg*1
    // where avg = exp(p)'*dy and p is the softmax output (probabilities).
    return {NodeOp(LogSoftmaxGrad(child(0)->grad(), adj_, val_))};
  }

  const std::string type() { return "logsoftmax"; }
};

struct SumNodeOp : public UnaryNodeOp {
  int ax_;

  template <typename... Args>
  SumNodeOp(Expr a, Args... args)
      : UnaryNodeOp(a, keywords::shape = newShape(a, args...), args...),
        ax_(keywords::Get(keywords::axis, -1, args...)) {}

  NodeOps forwardOps() { return {NodeOp(Reduce(_1, val_, child(0)->val()))}; }

  NodeOps backwardOps() { return {NodeOp(Add(_1, child(0)->grad(), adj_))}; }

  template <class... Args>
  Shape newShape(Expr a, Args... args) {
    int ax = keywords::Get(keywords::axis, -1, args...);
    Shape shape = a->shape();
    if(ax != -1) {
      shape.set(ax, 1);
    } else {
      shape.set(0, 1);
      shape.set(1, 1);
      shape.set(2, 1);
      shape.set(3, 1);
    }
    return shape;
  }

  const std::string type() { return "sum"; }

  const std::string color() { return "orange"; }

  virtual size_t hash() {
    if(!hash_) {
      hash_ = NaryNodeOp::hash();
      boost::hash_combine(hash_, ax_);
    }
    return hash_;
  }

  virtual bool equal(Expr node) {
    if(!NaryNodeOp::equal(node))
      return false;
    Ptr<SumNodeOp> cnode = std::dynamic_pointer_cast<SumNodeOp>(node);
    if(!cnode)
      return false;
    if(ax_ != cnode->ax_)
      return false;
    return true;
  }
};

struct MeanNodeOp : public UnaryNodeOp {
  int ax_;

  template <typename... Args>
  MeanNodeOp(Expr a, Args... args)
      : UnaryNodeOp(a, keywords::shape = newShape(a, args...), args...),
        ax_(keywords::Get(keywords::axis, -1, args...)) {}

  NodeOps forwardOps() {
    int left = child(0)->shape().elements() / val_->shape().elements();
    float scale = 1.f / left;

    return {NodeOp(Reduce(_1, val_, child(0)->val(), scale))};
  }

  NodeOps backwardOps() {
    int left = child(0)->shape().elements() / val_->shape().elements();
    float scale = 1.f / left;

    return {NodeOp(Add(_1, child(0)->grad(), adj_, scale))};
  }

  template <class... Args>
  Shape newShape(Expr a, Args... args) {
    int ax = keywords::Get(keywords::axis, -1, args...);
    Shape shape = a->shape();
    if(ax != -1) {
      shape.set(ax, 1);
    } else {
      shape.set(0, 1);
      shape.set(1, 1);
      shape.set(2, 1);
      shape.set(3, 1);
    }
    return shape;
  }

  const std::string type() { return "mean"; }

  const std::string color() { return "orange"; }

  virtual size_t hash() {
    if(!hash_) {
      hash_ = NaryNodeOp::hash();
      boost::hash_combine(hash_, ax_);
    }
    return hash_;
  }

  virtual bool equal(Expr node) {
    if(!NaryNodeOp::equal(node))
      return false;
    Ptr<MeanNodeOp> cnode = std::dynamic_pointer_cast<MeanNodeOp>(node);
    if(!cnode)
      return false;
    if(ax_ != cnode->ax_)
      return false;
    return true;
  }
};

struct LogNodeOp : public UnaryNodeOp {
  template <typename... Args>
  LogNodeOp(Args... args) : UnaryNodeOp(args...) {}

  NodeOps forwardOps() {
    return {NodeOp(Element(_1 = Log(_2), val_, child(0)->val()))};
  }

  NodeOps backwardOps() {
    return {
        NodeOp(Add(_1 * (1.f / _2), child(0)->grad(), adj_, child(0)->val()))};
  }

  const std::string type() { return "log"; }
};

struct ExpNodeOp : public UnaryNodeOp {
  template <typename... Args>
  ExpNodeOp(Args... args) : UnaryNodeOp(args...) {}

  NodeOps forwardOps() {
    return {NodeOp(Element(_1 = Exp(_2), val_, child(0)->val()))};
  }

  NodeOps backwardOps() {
    return {NodeOp(Add(_1 * Exp(_2), child(0)->grad(), adj_, child(0)->val()))};
  }

  const std::string type() { return "exp"; }
};

struct SqrtNodeOp : public UnaryNodeOp {
  float epsilon_;

  template <typename... Args>
  SqrtNodeOp(Expr a, float epsilon, Args... args)
      : UnaryNodeOp(a, args...), epsilon_(epsilon) {}

  NodeOps forwardOps() {
    return {NodeOp(Element(_1 = Sqrt(_2 + epsilon_), val_, child(0)->val()))};
  }

  NodeOps backwardOps() {
    return {NodeOp(Add(0.5f * (1.f / _1) * _2, child(0)->grad(), val_, adj_))};
  }

  const std::string type() { return "sqrt"; }

  virtual size_t hash() {
    if(!hash_) {
      size_t seed = NaryNodeOp::hash();
      boost::hash_combine(seed, epsilon_);
      hash_ = seed;
    }
    return hash_;
  }

  virtual bool equal(Expr node) {
    if(!NaryNodeOp::equal(node))
      return false;
    Ptr<SqrtNodeOp> cnode = std::dynamic_pointer_cast<SqrtNodeOp>(node);
    if(!cnode)
      return false;
    if(epsilon_ != cnode->epsilon_)
      return false;
    return true;
  }
};

struct SquareNodeOp : public UnaryNodeOp {
  float epsilon_;

  template <typename... Args>
  SquareNodeOp(Args... args) : UnaryNodeOp(args...) {}

  NodeOps forwardOps() {
    return {NodeOp(Element(_1 = _2 * _2, val_, child(0)->val()))};
  }

  NodeOps backwardOps() {
    return {
        NodeOp(Add(2.f * _1 * _2, child(0)->grad(), child(0)->val(), adj_))};
  }

  const std::string type() { return "square"; }
};

struct NegNodeOp : public UnaryNodeOp {
  template <typename... Args>
  NegNodeOp(Args... args) : UnaryNodeOp(args...) {}

  NodeOps forwardOps() {
    return {NodeOp(Element(_1 = -_2, val_, child(0)->val()))};
  }

  NodeOps backwardOps() { return {NodeOp(Add(-_1, child(0)->grad(), adj_))}; }

  const std::string type() { return "-"; }
};

struct RowsNodeOp : public UnaryNodeOp {
  template <typename... Args>
  RowsNodeOp(Expr a, const std::vector<size_t>& indeces, Args... args)
      : UnaryNodeOp(a, keywords::shape = newShape(a, indeces), args...),
        indeces_(indeces) {}

  NodeOps forwardOps() {
    // @TODO: solve this with a tensor!

    return {NodeOp(CopyRows(val_, child(0)->val(), indeces_))};
  }

  NodeOps backwardOps() {
    return {NodeOp(PasteRows(child(0)->grad(), adj_, indeces_))};
  }

  template <class... Args>
  Shape newShape(Expr a, const std::vector<size_t>& indeces) {
    Shape shape = a->shape();
    shape.set(0, indeces.size());
    shape.set(2, 1);
    shape.set(3, 1);
    return shape;
  }

  const std::string type() { return "rows"; }

  const std::string color() { return "orange"; }

  virtual size_t hash() {
    if(!hash_) {
      size_t seed = NaryNodeOp::hash();
      for(auto i : indeces_)
        boost::hash_combine(seed, i);
      hash_ = seed;
    }
    return hash_;
  }

  virtual bool equal(Expr node) {
    if(!NaryNodeOp::equal(node))
      return false;
    Ptr<RowsNodeOp> cnode = std::dynamic_pointer_cast<RowsNodeOp>(node);
    if(!cnode)
      return false;
    if(indeces_ != cnode->indeces_)
      return false;
    return true;
  }

  std::vector<size_t> indeces_;
};

struct ColsNodeOp : public UnaryNodeOp {
  template <typename... Args>
  ColsNodeOp(Expr a, const std::vector<size_t>& indeces, Args... args)
      : UnaryNodeOp(a, keywords::shape = newShape(a, indeces), args...),
        indeces_(indeces) {}

  NodeOps forwardOps() {
    // @TODO: solve this with a tensor!

    return {NodeOp(CopyCols(val_, child(0)->val(), indeces_))};
  }

  NodeOps backwardOps() {
    return {NodeOp(PasteCols(child(0)->grad(), adj_, indeces_))};
  }

  template <class... Args>
  Shape newShape(Expr a, const std::vector<size_t>& indeces) {
    Shape shape = a->shape();
    shape.set(1, indeces.size());
    return shape;
  }

  const std::string type() { return "cols"; }

  const std::string color() { return "orange"; }

  virtual size_t hash() {
    if(!hash_) {
      size_t seed = NaryNodeOp::hash();
      for(auto i : indeces_)
        boost::hash_combine(seed, i);
      hash_ = seed;
    }
    return hash_;
  }

  virtual bool equal(Expr node) {
    if(!NaryNodeOp::equal(node))
      return false;
    Ptr<ColsNodeOp> cnode = std::dynamic_pointer_cast<ColsNodeOp>(node);
    if(!cnode)
      return false;
    if(indeces_ != cnode->indeces_)
      return false;
    return true;
  }

  std::vector<size_t> indeces_;
};

struct SelectNodeOp : public UnaryNodeOp {
  SelectNodeOp(Expr a, int axis, const std::vector<size_t>& indeces)
      : UnaryNodeOp(a, keywords::shape = newShape(a, axis, indeces)),
        indeces_(indeces),
        axis_(axis) {}

  NodeOps forwardOps() {
    return {NodeOp(
        Select(graph()->allocator(), val_, child(0)->val(), axis_, indeces_))};
  }

  NodeOps backwardOps() {
    return {NodeOp(
        Insert(graph()->allocator(), child(0)->grad(), adj_, axis_, indeces_))};
  }

  Shape newShape(Expr a, int axis, const std::vector<size_t>& indeces) {
    Shape shape = a->shape();
    shape.set(axis, indeces.size());
    return shape;
  }

  const std::string type() { return "select"; }

  const std::string color() { return "orange"; }

  virtual size_t hash() {
    if(!hash_) {
      size_t seed = NaryNodeOp::hash();
      boost::hash_combine(seed, axis_);
      for(auto i : indeces_)
        boost::hash_combine(seed, i);
      hash_ = seed;
    }
    return hash_;
  }

  virtual bool equal(Expr node) {
    if(!NaryNodeOp::equal(node))
      return false;
    Ptr<SelectNodeOp> cnode = std::dynamic_pointer_cast<SelectNodeOp>(node);
    if(!cnode)
      return false;
    if(axis_ != cnode->axis_)
      return false;
    if(indeces_ != cnode->indeces_)
      return false;
    return true;
  }

  std::vector<size_t> indeces_;
  int axis_{0};
};

struct TransposeNodeOp : public UnaryNodeOp {
  Shape permute_;

  TransposeNodeOp(Expr a, Shape permute)
      : UnaryNodeOp(a, keywords::shape = newShape(a, permute)),
        permute_{permute} {}

  NodeOps forwardOps() {
    return {NodeOp(Transpose4D(val_, child(0)->val(), permute_))};
  }

  NodeOps backwardOps() {
    return {NodeOp(Transpose4D(child(0)->grad(), adj_, permute_))};
  }

  template <class... Args>
  Shape newShape(Expr a, Shape permute) {
    Shape shape;

    for(int i = 0; i < 4; ++i)
      shape.set(i, a->shape()[permute[i]]);

    return shape;
  }

  virtual size_t hash() {
    if(!hash_) {
      size_t seed = NaryNodeOp::hash();
      for(auto s : permute_)
        boost::hash_combine(seed, s);
      hash_ = seed;
    }
    return hash_;
  }

  virtual bool equal(Expr node) {
    if(!NaryNodeOp::equal(node))
      return false;
    Ptr<TransposeNodeOp> cnode
        = std::dynamic_pointer_cast<TransposeNodeOp>(node);
    if(!cnode)
      return false;
    if(permute_ != cnode->permute_)
      return false;
    return true;
  }

  const std::string type() { return "transpose"; }

  const std::string color() { return "orange"; }
};

class ReshapeNodeOp : public UnaryNodeOp {
private:
  Expr reshapee_;

public:
  template <typename... Args>
  ReshapeNodeOp(Expr a, Shape shape, Args... args)
      : UnaryNodeOp(a, keywords::shape = shape, args...), reshapee_(a) {
    Node::destroy_ = false;
  }

  ~ReshapeNodeOp() {}

  size_t allocate() { return 0; }
  void free() {}

  void forward() {}
  void backward() {}

  void init_dependent() { reshapee_->init_dependent(); }

  void set_zero_adjoint() { reshapee_->set_zero_adjoint(); }

  Tensor& val() {
    auto childVal = reshapee_->val();
    val_.reset(
        new TensorBase(childVal->memory(), shape(), childVal->getDevice()));
    return val_;
  };

  Tensor& grad() {
    auto childGrad = reshapee_->grad();
    adj_.reset(
        new TensorBase(childGrad->memory(), shape(), childGrad->getDevice()));
    return adj_;
  };

  const std::string type() { return "reshape"; }

  const std::string color() { return "grey"; }

  virtual size_t hash() {
    if(!hash_) {
      size_t seed = NaryNodeOp::hash();
      for(auto s : shape())
        boost::hash_combine(seed, s);
      hash_ = seed;
    }
    return hash_;
  }

  virtual bool equal(Expr node) {
    if(!NaryNodeOp::equal(node))
      return false;
    Ptr<ReshapeNodeOp> cnode = std::dynamic_pointer_cast<ReshapeNodeOp>(node);
    if(!cnode)
      return false;
    if(shape() != cnode->shape())
      return false;
    return true;
  }
};

class TimestepNodeOp : public UnaryNodeOp {
private:
  Expr stepNode_;
  size_t step_;

public:
  TimestepNodeOp(Expr a, size_t step)
      : UnaryNodeOp(a, keywords::shape = newShape(a)),
        stepNode_(a),
        step_(step) {
    Node::destroy_ = false;
  }

  Shape newShape(Expr a) {
    Shape outShape = a->shape();
    outShape.set(2, 1);
    outShape.set(3, 1);
    return outShape;
  }

  size_t allocate() { return 0; }
  void free() {}

  void forward() {}
  void backward() {}

  void init_dependent() { stepNode_->init_dependent(); }

  void set_zero_adjoint() { stepNode_->set_zero_adjoint(); }

  Tensor& val() {
    auto childVal = stepNode_->val();
    size_t offset = step_ * shape().elements() * sizeof(float);
    auto mem = New<MemoryPiece>(childVal->memory()->data() + offset,
                                childVal->memory()->size());
    val_.reset(new TensorBase(mem, shape(), childVal->getDevice()));
    return val_;
  };

  Tensor& grad() {
    auto childGrad = stepNode_->grad();
    size_t offset = step_ * shape().elements() * sizeof(float);
    auto mem = New<MemoryPiece>(childGrad->memory()->data() + offset,
                                childGrad->memory()->size());
    adj_.reset(new TensorBase(mem, shape(), childGrad->getDevice()));
    return adj_;
  };

  const std::string type() { return "step"; }

  const std::string color() { return "grey"; }

  virtual size_t hash() {
    if(!hash_) {
      hash_ = NaryNodeOp::hash();
      boost::hash_combine(hash_, step_);
    }
    return hash_;
  }

  virtual bool equal(Expr node) {
    if(!NaryNodeOp::equal(node))
      return false;
    Ptr<TimestepNodeOp> cnode = std::dynamic_pointer_cast<TimestepNodeOp>(node);
    if(!cnode)
      return false;
    if(step_ != cnode->step_)
      return false;
    return true;
  }
};

struct ShiftNodeOp : public UnaryNodeOp {
  template <typename... Args>
  ShiftNodeOp(Expr a, Shape shift, Args... args)
      : UnaryNodeOp(a, keywords::shape = a->shape(), args...), shift_(shift) {}

  NodeOps forwardOps() {
    return {NodeOp(Shift(val_, child(0)->val(), shift_))};
  }

  NodeOps backwardOps() {
    return {NodeOp(Shift(child(0)->grad(), adj_, shift_, true))};
  }

  const std::string type() { return "shift"; }

  virtual size_t hash() {
    if(!hash_) {
      size_t seed = NaryNodeOp::hash();
      for(auto i : shift_)
        boost::hash_combine(seed, i);
      hash_ = seed;
    }
    return hash_;
  }

  virtual bool equal(Expr node) {
    if(!NaryNodeOp::equal(node))
      return false;
    Ptr<ShiftNodeOp> cnode = std::dynamic_pointer_cast<ShiftNodeOp>(node);
    if(!cnode)
      return false;
    if(shift_ != cnode->shift_)
      return false;
    return true;
  }

  Shape shift_;
};

// struct LexicalProbNodeOp : public NaryNodeOp {
//  template <typename... Args>
//  LexicalProbNodeOp(
//      Expr logits, Expr att, float eps, Ptr<sparse::CSR> lf, Args... args)
//      : NaryNodeOp({logits, att}, keywords::shape = logits->shape(), args...),
//        eps_(eps),
//        lf_(lf) {}
//
//  void forward() {
//    sparse::LfaForward(val_, child(0)->val(), child(1)->val(), lf_);
//    // val = x + ln(p + eps)
//    Element(_1 = (Log(_1 + eps_) + _2), val_, child(0)->val());
//  }
//
//  void backward() {
//    Add(_1, child(0)->grad(), adj_);
//    // adj' = adj / (p + eps) = adj / exp(val - x)
//    Element(_1 = _1 / Exp(_2 - _3), adj_, val_, child(0)->val());
//    sparse::LfaBackward(child(1)->grad(), adj_, lf_);
//  }
//
//  const std::string type() { return "lexical_prob"; }
//
//  virtual size_t hash() {
//    if(!hash_) {
//      size_t seed = NaryNodeOp::hash();
//      boost::hash_combine(seed, (size_t)lf_.get());
//      hash_ = seed;
//    }
//    return hash_;
//  }
//
//  float eps_;
//  Ptr<sparse::CSR> lf_;
//};

#ifdef CUDNN

class PoolingOp : public UnaryNodeOp {
<<<<<<< HEAD
  public:
    enum class Mode {MAX_POOLING, AVERAGE_POOLING};

    PoolingOp(
        Expr x,
        int height, int width,
        int padHeight, int padWidth,
        int strideHeight, int strideWidth,
        Mode mode = Mode::AVERAGE_POOLING)
      : UnaryNodeOp(x)
    {

      CUDNN_CALL( cudnnCreate(&cudnnHandle_) );


      CUDNN_CALL( cudnnCreateTensorDescriptor(&xDesc_) );
      CUDNN_CALL( cudnnSetTensor4dDescriptor(xDesc_,
                                CUDNN_TENSOR_NCHW, CUDNN_DATA_FLOAT,
                                x->shape()[0], x->shape()[1],
                                x->shape()[2], x->shape()[3]
      ));


      cudnnPoolingMode_t cudnnPoolingMode;
      switch (mode) {
        case Mode::MAX_POOLING:
          cudnnPoolingMode = CUDNN_POOLING_MAX;
          break;
        case Mode::AVERAGE_POOLING:
          cudnnPoolingMode = CUDNN_POOLING_AVERAGE_COUNT_INCLUDE_PADDING;
          break;
        default:
          break;
      };

      // if (height < x->shape()[2]) {
        // height = std::min(height, x->shape()[2]);
        // strideHeight = std::min(strideHeight, x->shape()[2]);
      // }

      CUDNN_CALL( cudnnCreatePoolingDescriptor(&poolingDesc_) );
      CUDNN_CALL( cudnnSetPooling2dDescriptor(poolingDesc_,
            cudnnPoolingMode,
            CUDNN_NOT_PROPAGATE_NAN,
            height, width,
            padHeight, padWidth,
            strideHeight, strideWidth
      ));


      CUDNN_CALL(cudnnGetPooling2dForwardOutputDim(
            poolingDesc_,
            xDesc_,
            shape_.begin(), shape_.begin() + 1, shape_.begin() + 2, shape_.begin() + 3
      ));

      CUDNN_CALL( cudnnCreateTensorDescriptor(&yDesc_) );
      CUDNN_CALL( cudnnSetTensor4dDescriptor(yDesc_,
                                CUDNN_TENSOR_NCHW, CUDNN_DATA_FLOAT,
                                shape_[0], shape_[1],
                                shape_[2], shape_[3])
      );
      CUDNN_CALL( cudnnCreateTensorDescriptor(&adjDesc_) );
      CUDNN_CALL( cudnnSetTensor4dDescriptor(adjDesc_,
                                CUDNN_TENSOR_NCHW, CUDNN_DATA_FLOAT,
                                shape_[0], shape_[1],
                                shape_[2], shape_[3])
      );
    }

    const std::string type() {
      return "layer_max_pooling";
    }

    virtual ~PoolingOp() {
      CUDNN_CALL( cudnnDestroy(cudnnHandle_) );
      CUDNN_CALL( cudnnDestroyPoolingDescriptor(poolingDesc_) );
      CUDNN_CALL( cudnnDestroyTensorDescriptor(xDesc_) );
      CUDNN_CALL( cudnnDestroyTensorDescriptor(yDesc_) );
      CUDNN_CALL( cudnnDestroyTensorDescriptor(adjDesc_) );
    }
    NodeOps forwardOps() {
      const float alpha = 1.0f;
      const float beta = 0.0f;
      cudaSetDevice(val_->getDevice());

      return {
        NodeOp(CUDNN_CALL(
              cudnnPoolingForward(cudnnHandle_,
                                  poolingDesc_,
                                  &alpha,
                                  xDesc_, children_[0]->val()->data(),
                                  &beta,
                                  yDesc_, val_->data()
              )))
      };
    }

    NodeOps backwardOps() {
      cudaSetDevice(adj_->getDevice());
      const float alpha = 1.0f;
      const float beta = 1.0f;
      return {
        NodeOp(CUDNN_CALL(cudnnPoolingBackward(cudnnHandle_,
                                               poolingDesc_,
                                               &alpha,
                                               yDesc_, val_->data(),
                                               adjDesc_, adj_->data(),
                                               xDesc_, children_[0]->val()->data(),
                                               &beta,
                                               xDesc_, children_[0]->grad()->data()
        )))
      };
    }

=======
public:
  enum class Mode { MAX_POOLING, AVERAGE_POOLING };

  PoolingOp(Expr x,
            int height,
            int width,
            int padHeight,
            int padWidth,
            int strideHeight,
            int strideWidth,
            Mode mode = Mode::AVERAGE_POOLING)
      : UnaryNodeOp(x) {
    CUDNN_CALL(cudnnCreate(&cudnnHandle_));

    CUDNN_CALL(cudnnCreateTensorDescriptor(&xDesc_));
    CUDNN_CALL(cudnnSetTensor4dDescriptor(xDesc_,
                                          CUDNN_TENSOR_NCHW,
                                          CUDNN_DATA_FLOAT,
                                          x->shape()[0],
                                          x->shape()[1],
                                          x->shape()[2],
                                          x->shape()[3]));

    cudnnPoolingMode_t cudnnPoolingMode;
    switch(mode) {
      case Mode::MAX_POOLING: cudnnPoolingMode = CUDNN_POOLING_MAX; break;
      case Mode::AVERAGE_POOLING:
        cudnnPoolingMode = CUDNN_POOLING_AVERAGE_COUNT_INCLUDE_PADDING;
        break;
      default: break;
    };

    height = std::min(height, x->shape()[2]);
    strideHeight = std::min(strideHeight, x->shape()[2]);

    CUDNN_CALL(cudnnCreatePoolingDescriptor(&poolingDesc_));
    CUDNN_CALL(cudnnSetPooling2dDescriptor(poolingDesc_,
                                           cudnnPoolingMode,
                                           CUDNN_NOT_PROPAGATE_NAN,
                                           height,
                                           width,
                                           padHeight,
                                           padWidth,
                                           strideHeight,
                                           strideWidth));

    CUDNN_CALL(cudnnGetPooling2dForwardOutputDim(poolingDesc_,
                                                 xDesc_,
                                                 shape_.begin(),
                                                 shape_.begin() + 1,
                                                 shape_.begin() + 2,
                                                 shape_.begin() + 3));

    CUDNN_CALL(cudnnCreateTensorDescriptor(&yDesc_));
    CUDNN_CALL(cudnnSetTensor4dDescriptor(yDesc_,
                                          CUDNN_TENSOR_NCHW,
                                          CUDNN_DATA_FLOAT,
                                          shape_[0],
                                          shape_[1],
                                          shape_[2],
                                          shape_[3]));
    CUDNN_CALL(cudnnCreateTensorDescriptor(&adjDesc_));
    CUDNN_CALL(cudnnSetTensor4dDescriptor(adjDesc_,
                                          CUDNN_TENSOR_NCHW,
                                          CUDNN_DATA_FLOAT,
                                          shape_[0],
                                          shape_[1],
                                          shape_[2],
                                          shape_[3]));
  }

  NodeOps forwardOps() {
    const float alpha = 1.0f;
    const float beta = 0.0f;

    cudaSetDevice(val_->getDevice());
>>>>>>> 64224100

    return {NodeOp(CUDNN_CALL(cudnnPoolingForward(cudnnHandle_,
                                                  poolingDesc_,
                                                  &alpha,
                                                  xDesc_,
                                                  children_[0]->val()->data(),
                                                  &beta,
                                                  yDesc_,
                                                  val_->data())))};
  }

  NodeOps backwardOps() {
    cudaSetDevice(adj_->getDevice());
    const float alpha = 1.0f;
    const float beta = 1.0f;
    return {
        NodeOp(CUDNN_CALL(cudnnPoolingBackward(cudnnHandle_,
                                               poolingDesc_,
                                               &alpha,
                                               yDesc_,
                                               val_->data(),
                                               adjDesc_,
                                               adj_->data(),
                                               xDesc_,
                                               children_[0]->val()->data(),
                                               &beta,
                                               xDesc_,
                                               children_[0]->grad()->data())))};
  }

  const std::string type() { return "layer_max_pooling"; }

  virtual ~PoolingOp() {
    CUDNN_CALL(cudnnDestroy(cudnnHandle_));
    CUDNN_CALL(cudnnDestroyPoolingDescriptor(poolingDesc_));
    CUDNN_CALL(cudnnDestroyTensorDescriptor(xDesc_));
    CUDNN_CALL(cudnnDestroyTensorDescriptor(yDesc_));
    CUDNN_CALL(cudnnDestroyTensorDescriptor(adjDesc_));
  }

protected:
  cudnnHandle_t cudnnHandle_;
  cudnnPoolingDescriptor_t poolingDesc_;
  cudnnTensorDescriptor_t xDesc_;
  cudnnTensorDescriptor_t yDesc_;
  cudnnTensorDescriptor_t adjDesc_;
};

#endif

class MaxPooling2Op : public UnaryNodeOp {
  public:
    MaxPooling2Op( Expr x, Expr mask, int width, bool isEven=false)
      : UnaryNodeOp(x),
        mask_(mask),
        width_(width),
        isEven_(isEven)
    {
      auto xShape = x->shape();
      int dimBatch = xShape[0];
      int dimWord = xShape[1];
      int cols = (isEven_) ? xShape[2] - 1 : xShape[2];
      int dimSentence = (cols / width_) + (cols % width_ != 0);
      shape_ = {dimBatch, dimWord, dimSentence};
    }

    NodeOps forwardOps() {
      cudaSetDevice(val_->getDevice());

      return { NodeOp( MaxPoolingForward(val_, child(0)->val(), mask_->val(), width_, isEven_) ) };
    }

    NodeOps backwardOps() {
      cudaSetDevice(adj_->getDevice());
      return { NodeOp( MaxPoolingBackward(adj_, child(0)->grad(), child(0)->val(), mask_->val(),
                                          width_, isEven_) ) };
    }

    const std::string type() {
      return "layer_pooling";
    }

  protected:
    Expr mask_;
    int width_;
    bool isEven_;
};

}<|MERGE_RESOLUTION|>--- conflicted
+++ resolved
@@ -952,7 +952,6 @@
 #ifdef CUDNN
 
 class PoolingOp : public UnaryNodeOp {
-<<<<<<< HEAD
   public:
     enum class Mode {MAX_POOLING, AVERAGE_POOLING};
 
@@ -1068,84 +1067,6 @@
       };
     }
 
-=======
-public:
-  enum class Mode { MAX_POOLING, AVERAGE_POOLING };
-
-  PoolingOp(Expr x,
-            int height,
-            int width,
-            int padHeight,
-            int padWidth,
-            int strideHeight,
-            int strideWidth,
-            Mode mode = Mode::AVERAGE_POOLING)
-      : UnaryNodeOp(x) {
-    CUDNN_CALL(cudnnCreate(&cudnnHandle_));
-
-    CUDNN_CALL(cudnnCreateTensorDescriptor(&xDesc_));
-    CUDNN_CALL(cudnnSetTensor4dDescriptor(xDesc_,
-                                          CUDNN_TENSOR_NCHW,
-                                          CUDNN_DATA_FLOAT,
-                                          x->shape()[0],
-                                          x->shape()[1],
-                                          x->shape()[2],
-                                          x->shape()[3]));
-
-    cudnnPoolingMode_t cudnnPoolingMode;
-    switch(mode) {
-      case Mode::MAX_POOLING: cudnnPoolingMode = CUDNN_POOLING_MAX; break;
-      case Mode::AVERAGE_POOLING:
-        cudnnPoolingMode = CUDNN_POOLING_AVERAGE_COUNT_INCLUDE_PADDING;
-        break;
-      default: break;
-    };
-
-    height = std::min(height, x->shape()[2]);
-    strideHeight = std::min(strideHeight, x->shape()[2]);
-
-    CUDNN_CALL(cudnnCreatePoolingDescriptor(&poolingDesc_));
-    CUDNN_CALL(cudnnSetPooling2dDescriptor(poolingDesc_,
-                                           cudnnPoolingMode,
-                                           CUDNN_NOT_PROPAGATE_NAN,
-                                           height,
-                                           width,
-                                           padHeight,
-                                           padWidth,
-                                           strideHeight,
-                                           strideWidth));
-
-    CUDNN_CALL(cudnnGetPooling2dForwardOutputDim(poolingDesc_,
-                                                 xDesc_,
-                                                 shape_.begin(),
-                                                 shape_.begin() + 1,
-                                                 shape_.begin() + 2,
-                                                 shape_.begin() + 3));
-
-    CUDNN_CALL(cudnnCreateTensorDescriptor(&yDesc_));
-    CUDNN_CALL(cudnnSetTensor4dDescriptor(yDesc_,
-                                          CUDNN_TENSOR_NCHW,
-                                          CUDNN_DATA_FLOAT,
-                                          shape_[0],
-                                          shape_[1],
-                                          shape_[2],
-                                          shape_[3]));
-    CUDNN_CALL(cudnnCreateTensorDescriptor(&adjDesc_));
-    CUDNN_CALL(cudnnSetTensor4dDescriptor(adjDesc_,
-                                          CUDNN_TENSOR_NCHW,
-                                          CUDNN_DATA_FLOAT,
-                                          shape_[0],
-                                          shape_[1],
-                                          shape_[2],
-                                          shape_[3]));
-  }
-
-  NodeOps forwardOps() {
-    const float alpha = 1.0f;
-    const float beta = 0.0f;
-
-    cudaSetDevice(val_->getDevice());
->>>>>>> 64224100
 
     return {NodeOp(CUDNN_CALL(cudnnPoolingForward(cudnnHandle_,
                                                   poolingDesc_,
