--- conflicted
+++ resolved
@@ -431,17 +431,10 @@
         "Sparse matrix must have rank 2");
     ABORT_IF(S_offsets->shape()[0] - 1 != S_shape[0],
         "Sparse matrix offset vector has incorrect size");
-<<<<<<< HEAD
-    auto outShape = B->shape();
-    ABORT_IF((transA ? A_shape[0] : A_shape[1] != B->shape()[0]),
-        "Matrix product requires dimensions to match");
-    outShape.set(0, transA ? A_shape[1] : A_shape[0]);
-=======
     auto outShape = D->shape();
     ABORT_IF(S_shape[transS == swapOperands ? 1 : 0] != outShape[-(int)swapOperands],
              "Matrix product requires inner dimensions to match");
     outShape.set(-(int)swapOperands, S_shape[transS != swapOperands]);
->>>>>>> 14854031
     return outShape;
   }
 
@@ -454,17 +447,10 @@
   }
 
   NodeOps backwardOps() override {
-<<<<<<< HEAD
-    return {nullptr, // can't backprop into the sparse matrix pieces (the gradient is dense)
-            nullptr,
-            nullptr,
-            NodeOp(CSRProd(child(3)->grad(), // child(3) = B
-=======
     return {nullptr, // can't backprop into the sparse matrix (the gradient is dense)
             nullptr,
             nullptr,
             NodeOp(CSRProd(child(3)->grad(), // child(3) = D
->>>>>>> 14854031
                            graph()->allocator(),
                            child(0)->val(), child(1)->val(), child(2)->val(), // children(0..2) = A
                            adj_,
