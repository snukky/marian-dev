#include <random>

#include "common/utils.h"
#include "data/corpus_nbest.h"

namespace marian {
namespace data {

CorpusNBest::CorpusNBest(Ptr<Config> options, bool translate /*= false*/)
    : CorpusBase(options, translate) {}

CorpusNBest::CorpusNBest(std::vector<std::string> paths,
                         std::vector<Ptr<Vocab>> vocabs,
                         Ptr<Config> options)
    : CorpusBase(paths, vocabs, options) {}

int numFromNbest(const std::string& line) {
  std::vector<std::string> fields;
  utils::split(line, fields, " ||| ", true);
  ABORT_IF(fields.size() < 4,
           "Too few fields ({}) in line \"{}\", is this a correct n-best list?",
           fields.size(),
           line);
  return std::stoi(fields[0]);
}

std::string lineFromNbest(const std::string& line) {
  std::vector<std::string> fields;
  utils::split(line, fields, " ||| ", true);
  ABORT_IF(fields.size() < 4,
           "Too few fields ({}) in line \"{}\", is this a correct n-best list?",
           fields.size(),
           line);
  return fields[1];
}

SentenceTuple CorpusNBest::next() {
  bool cont = true;
  while(cont) {
    // get index of the current sentence
    size_t curId = pos_;
    // if corpus has been shuffled, ids_ contains sentence indexes
    if(pos_ < ids_.size())
      curId = ids_[pos_];
    pos_++;

    // fill up the sentence tuple with sentences from all input files
    SentenceTuple tup(curId);

    std::string line;
    lastLines_.resize(files_.size() - 1);
    size_t last = files_.size() - 1;

<<<<<<< HEAD
    if(utils::getline((std::istream&)*files_[last], line)) {
=======
    if(io::getline(*files_[last], line)) {
>>>>>>> f19e270d
      int curr_num = numFromNbest(line);
      std::string curr_text = lineFromNbest(line);

      for(size_t i = 0; i < last; ++i) {
        if(curr_num > lastNum_) {
<<<<<<< HEAD
          ABORT_IF(!utils::getline((std::istream&)*files_[i], lastLines_[i]),
=======
          ABORT_IF(!io::getline(*files_[i], lastLines_[i]),
>>>>>>> f19e270d
                   "Too few lines in input {}",
                   i);
        }
        addWordsToSentenceTuple(lastLines_[i], i, tup);
      }
      addWordsToSentenceTuple(curr_text, last, tup);
      lastNum_ = curr_num;
    }

    // continue only if each input file provides an example
    size_t expectedSize = files_.size();

    cont = tup.size() == expectedSize;

    // continue if all sentences are no longer than maximum allowed length
    if(cont && std::all_of(tup.begin(), tup.end(), [=](const Words& words) {
         return words.size() > 0 && words.size() <= maxLength_;
       }))
      return tup;
  }
  return SentenceTuple(0);
}

void CorpusNBest::reset() {
  files_.clear();
  ids_.clear();
  pos_ = 0;
  lastNum_ = -1;
  for(auto& path : paths_) {
    if(path == "stdin")
      files_.emplace_back(new io::InputFileStream(std::cin));
    else
      files_.emplace_back(new io::InputFileStream(path));
  }
}
}  // namespace data
}  // namespace marian<|MERGE_RESOLUTION|>--- conflicted
+++ resolved
@@ -51,21 +51,13 @@
     lastLines_.resize(files_.size() - 1);
     size_t last = files_.size() - 1;
 
-<<<<<<< HEAD
-    if(utils::getline((std::istream&)*files_[last], line)) {
-=======
     if(io::getline(*files_[last], line)) {
->>>>>>> f19e270d
       int curr_num = numFromNbest(line);
       std::string curr_text = lineFromNbest(line);
 
       for(size_t i = 0; i < last; ++i) {
         if(curr_num > lastNum_) {
-<<<<<<< HEAD
-          ABORT_IF(!utils::getline((std::istream&)*files_[i], lastLines_[i]),
-=======
           ABORT_IF(!io::getline(*files_[i], lastLines_[i]),
->>>>>>> f19e270d
                    "Too few lines in input {}",
                    i);
         }
