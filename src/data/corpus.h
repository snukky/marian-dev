--- conflicted
+++ resolved
@@ -32,13 +32,10 @@
   size_t size() const { return tuple_.size(); }
 
   Words& operator[](size_t i) { return tuple_[i]; }
-<<<<<<< HEAD
 
   Words& back() { return tuple_.back(); }
   const Words& back() const { return tuple_.back(); }
 
-=======
->>>>>>> 51618fec
   const Words& operator[](size_t i) const { return tuple_[i]; }
 
   bool empty() const { return tuple_.empty(); }
@@ -295,15 +292,9 @@
 
     std::vector<size_t> words(maxDims.size(), 0);
     for(int i = 0; i < batchSize; ++i) {
-<<<<<<< HEAD
       for(int j = 0; j < maxDims.size(); ++j) {
         for(int k = 0; k < batchVector[i][j].size(); ++k) {
           subBatches[j]->indices()[k * batchSize + i] = batchVector[i][j][k];
-=======
-      for(size_t j = 0; j < maxDims.size(); ++j) {
-        for(size_t k = 0; k < batchVector[i][j].size(); ++k) {
-          subBatches[j]->indeces()[k * batchSize + i] = batchVector[i][j][k];
->>>>>>> 51618fec
           subBatches[j]->mask()[k * batchSize + i] = 1.f;
           words[j]++;
         }
