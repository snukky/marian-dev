#pragma once

#include <condition_variable>
#include <deque>
#include <functional>
#include <mutex>
#include <queue>

#include "common/config.h"
#include "data/batch_stats.h"
#include "data/rng_engine.h"
#include "training/training_state.h"
#include "data/iterator_facade.h"

namespace marian {
namespace data {

// Iterator over batches generated by a BatchGenerator. Mean to be the only
// interface to create batches.
template <class BatchGenerator>
class BatchIterator : public IteratorFacade<BatchIterator<BatchGenerator>, 
                                            typename BatchGenerator::BatchPtr> {
private:
  BatchGenerator* bg_;
  typename BatchGenerator::BatchPtr current_;

  friend BatchGenerator;

  // private, only BatchGenerator is allowed to create pointers
  // hence friend class above.
  BatchIterator(BatchGenerator* bg, typename BatchGenerator::BatchPtr current) 
  : bg_(bg), current_(current) {}

public:
  
  virtual bool equal(const BatchIterator& other) const {
    // iterators are only equal if they point at the same batch or both have nullptr
    return current_ == other.current_;
  }

  // Just returns the batch pointer
  virtual const typename BatchGenerator::BatchPtr& dereference() const {
    return current_;
  }

  // sets current pointer to the next batch pointer, will be nullptr when no
  // batches are available. This will evaluate to false in a for loop.
  virtual void increment() {
    current_ = bg_->next();
  };
};

template <class DataSet>
class BatchGenerator : public RNGEngine {
public:
  typedef typename DataSet::batch_ptr BatchPtr;

  typedef typename DataSet::sample sample;
  typedef std::vector<sample> samples;     // @TODO: type names should be capitalized

  typedef BatchIterator<BatchGenerator> iterator;
  friend iterator;

protected:
  Ptr<DataSet> data_;
  Ptr<Config> options_;
  bool restored_{false};
  bool shuffle_;

private:
  Ptr<BatchStats> stats_;

  int batchSize_{1};

  typename DataSet::iterator current_;
  bool newlyPrepared_{true};

  size_t maxiBatchSize_;
  std::deque<BatchPtr> bufferedBatches_;
  BatchPtr currentBatch_;

  mutable std::mutex loadMutex_;
  mutable std::condition_variable loadCondition_;
  bool loadingSamples_{false};
  bool hadData_{false};

  // this runs on a bg thread; sequencing is handled by caller, but locking is done in here
  void fillBatches(bool shuffle = true) {
    LOG(info, "fillBatches entered");
    typedef typename sample::value_type Item;
    auto itemCmp = [](const Item& sa, const Item& sb) { return sa.size() < sb.size(); }; // sort by element length, not content

    auto cmpSrc = [itemCmp](const sample& a, const sample& b) {
      return std::lexicographical_compare(
          a.begin(), a.end(), b.begin(), b.end(), itemCmp);
    };

    auto cmpTrg = [itemCmp](const sample& a, const sample& b) {
      return std::lexicographical_compare(
          a.rbegin(), a.rend(), b.rbegin(), b.rend(), itemCmp);
    };

    auto cmpNone = [](const sample& a, const sample& b) { return &a < &b; }; // instead sort by address, so we have something to work with

    typedef std::function<bool(const sample&, const sample&)> cmp_type;
    typedef std::priority_queue<sample, samples, cmp_type> sample_queue;

    std::unique_ptr<sample_queue> maxiBatch; // priority queue, shortest first

    if(options_->has("maxi-batch-sort")) {
      if(options_->get<std::string>("maxi-batch-sort") == "src")
        maxiBatch.reset(new sample_queue(cmpSrc));
      else if(options_->get<std::string>("maxi-batch-sort") == "none")
        maxiBatch.reset(new sample_queue(cmpNone));
      else
        maxiBatch.reset(new sample_queue(cmpTrg));
    } else {
      maxiBatch.reset(new sample_queue(cmpNone));
    }

    size_t maxBatchSize = options_->get<int>("mini-batch");
    size_t maxSize = maxBatchSize * options_->get<int>("maxi-batch");

    // LOG(info, "Preloading batches");

    // consume data from corpus into maxi-batch (single sentences)
    // sorted into specified order (due to queue)
    if(newlyPrepared_) {
      current_ = data_->begin();
      newlyPrepared_ = false;
    } else {
      if(current_ != data_->end())
        ++current_;
    }
    size_t sets = 0;
<<<<<<< HEAD
    try {
      LOG(info, "begin read lines");
      while(current_ != data_->end() && maxiBatch->size() < maxSize) { // loop over data
        maxiBatch->push(*current_);
        sets = current_->size();
        // do not consume more than required for the maxi batch as this causes
        // that line-by-line translation is delayed by one sentence
        bool last = maxiBatch->size() == maxSize;
        if(!last)
          ++current_; // this actually reads the next line and pre-processes it
      }
      LOG(info, "end read lines, current size {}", maxiBatch->size());
      // @TODO: Consider using MPI at this point to parallelize parsing.
=======
    while(current_ != data_->end() && maxiBatch->size() < maxSize) {
      maxiBatch->push(*current_);
      
      // if(maxiBatch->size() % 100000 == 0)
      //   LOG(info, "Preloaded samples: {}", maxiBatch->size());

      sets = current_->size();
      // do not consume more than required for the maxi batch as this causes
      // that line-by-line translation is delayed by one sentence
      bool last = maxiBatch->size() == maxSize;
      if(!last)
        ++current_;
>>>>>>> 0d2bb91f
    }
    catch (const std::exception & e) {
      LOG("exception caught while reading corpus data: {}", e.what());
      logCallStack(0);
      throw;
    }
    size_t numSentencesRead = maxiBatch->size();

<<<<<<< HEAD
    // construct the actual batches and place them in the queue
=======
    // LOG(info, "Turning samples into batches");

>>>>>>> 0d2bb91f
    samples batchVector;
    size_t currentWords = 0;
    std::vector<size_t> lengths(sets, 0); // records maximum length observed within current batch

    std::vector<BatchPtr> tempBatches;
    tempBatches.reserve(10000); // (should be enough in most cases; not critical)

    // process all loaded sentences in order of increasing length
    // @TODO: we could just use a vector and do a sort() here; would make the cost more explicit
    LOG(info, "begin form batches, #lines = {}", maxiBatch->size());
    const size_t mbWords = options_->get<size_t>("mini-batch-words", 0);
    const bool useDynamicBatching = options_->has("mini-batch-fit");
    BatchStats::const_iterator cachedStatsIter;
    if (stats_)
      cachedStatsIter = stats_->begin();
    while(!maxiBatch->empty()) { // while there are sentences in the queue
      // push item onto batch
      batchVector.push_back(maxiBatch->top());
      maxiBatch->pop(); // fetch next-shortest

      // have we reached sufficient amount of data to form a batch?
      bool makeBatch;
      if(useDynamicBatching && stats_) { // batch size based on dynamic batching
        for(size_t i = 0; i < sets; ++i)
          if(batchVector.back()[i].size() > lengths[i])
            lengths[i] = batchVector.back()[i].size(); // record max lengths so far

        maxBatchSize = stats_->findBatchSize(lengths, cachedStatsIter);
        // this optimization makes no difference indeed
#if 1     // sanity check: would we find the same entry if searching from the start?
        auto it = stats_->lower_bound(lengths);
        auto maxBatchSize1 = stats_->findBatchSize(lengths, it);
        ABORT_IF(maxBatchSize != maxBatchSize1, "findBatchSize iter caching logic is borked");
#endif
        makeBatch = batchVector.size() >= maxBatchSize;
        // if last added sentence caused a bump then we likely have bad padding, so rather move it into the next batch
        if(batchVector.size() > maxBatchSize) {
          maxiBatch->push(batchVector.back());
          batchVector.pop_back();
        }
      }
      else if(mbWords > 0) {
        currentWords += batchVector.back()[0].size(); // count words based on first stream =source  --@TODO: shouldn't we count based on labels?
        makeBatch = currentWords > mbWords; // Batch size based on sentences
      }
      else
        makeBatch = batchVector.size() == maxBatchSize; // Batch size based on words

      // if we reached the desired batch size then create a real batch
      if(makeBatch) {
        tempBatches.push_back(data_->toBatch(batchVector));

        // prepare for next batch
        batchVector.clear();
        currentWords = 0;
        lengths.assign(sets, 0);
        if (stats_)
          cachedStatsIter = stats_->begin();
      }
    }

    // turn rest into batch
    if(!batchVector.empty())
      tempBatches.push_back(data_->toBatch(batchVector));
    LOG(info, "end form batches, #tempBatches = {}", tempBatches.size());

    if(shuffle) {
      // shuffle the batches
      std::shuffle(tempBatches.begin(), tempBatches.end(), eng_);
    }
    LOG(info, "end shuffling batches, #tempBatches = {}", tempBatches.size());

    // Wait here until batch buffer is empty;   
    // LOG(info, "Waiting for buffer to be empty");
    std::unique_lock<std::mutex> lock(loadMutex_);
    loadCondition_.wait(
        lock, [this] { return bufferedBatches_.empty(); });
  
    // put batches onto queue
    // exclusive lock
<<<<<<< HEAD
    std::unique_lock<std::mutex> lock(loadMutex_);
    LOG(info, "begin pushing batches (this is after lock), #tempBatches = {}", tempBatches.size());
    for(const auto& batch : tempBatches) // @TODO: insert(bufferedBatches_.end(), tempBatches.begin(), tempBatches.end());
      bufferedBatches_.push_back(batch);
    LOG(info, "[data] read a total of {} sentences, forming {} batches", numSentencesRead, bufferedBatches_.size());
    // @TODO: the second number is not correct if bufferedBatches was not empty upon calling this
  }

public:
  BatchGenerator(Ptr<DataSet> data,
                 Ptr<Config> options,
                 Ptr<BatchStats> stats = nullptr)
      : data_(data), options_(options), stats_(stats) {}

  operator bool() const {
#if 0
    // wait if empty but loading
    std::unique_lock<std::mutex> lock(loadMutex_);
    loadCondition_.wait(
        lock, [this] { return loadReady_ || !bufferedBatches_.empty(); });
#endif
=======
    // LOG(info, "Dumping batches to buffer");
    for(const auto& batch : tempBatches)
      bufferedBatches_.push_back(batch);
    // LOG(info, "Done dumping batches");
    
    loadingSamples_ = false;
    hadData_ = tempBatches.size() > 0;
>>>>>>> 0d2bb91f

    // Buffer is full now, everyone else can carry on
    loadCondition_.notify_all();
  }

<<<<<<< HEAD
  BatchPtr next() {
#if 1 // not threaded  --note: also disable in operator bool()
    ABORT_IF(bufferedBatches_.empty(), "No batches to fetch, run prepare()");
    currentBatch_ = bufferedBatches_.front();
    bufferedBatches_.pop_front();
    if (bufferedBatches_.empty())
      fillBatches();
#else
    {
      std::unique_lock<std::mutex> lock(loadMutex_);
      loadCondition_.wait(
          lock, [this] { return loadReady_ || !bufferedBatches_.empty(); });
      // @TODO: same code as operator bool()
    }

    ABORT_IF(bufferedBatches_.empty(), "No batches to fetch, run prepare()");
    currentBatch_ = bufferedBatches_.front();

    if(loadReady_
      && (int)bufferedBatches_.size()
#if 1
              <= 5  // @TODO: only preroll one, to see if we have a threading issue
#else
              <= 100/*std::max(options_->get<int>("maxi-batch") / 5, 1)*/  // @TODO: rather, pull Marcin's proper fix
#endif
        ) {
      {
        std::unique_lock<std::mutex> lock(loadMutex_);
        loadReady_ = false;
        loadCondition_.notify_all();
      }

      std::thread([this]() {
        fillBatches();
        std::unique_lock<std::mutex> lock(loadMutex_);
        loadReady_ = true;
        loadCondition_.notify_all();
      })
      .detach();
=======
    BatchPtr next() {
    // Start preloading batches and inform that loading is happening.
    // Detach the loading process so it's not blocking batch processing.
    {
      std::unique_lock<std::mutex> lock(loadMutex_);
      if(!loadingSamples_ && hadData_) {
        loadingSamples_ = true;
        std::thread([this]() { 
          fillBatches(shuffle_); 
        }).detach();
      }
    }
    
    // If there are no batches, but loading is happening,
    // wait for loading to finish. 
    {
      std::unique_lock<std::mutex> lock(loadMutex_);
      loadCondition_.wait(lock, [this] { 
        return !(loadingSamples_ && bufferedBatches_.empty()); 
      });
    }

    std::unique_lock<std::mutex> lock(loadMutex_);
    // Try to consume a batch
    if(bufferedBatches_.empty()) {
      // There was no batch in the buffer despite preloading -> end of epoch
      return nullptr;
    }
    else {
      auto batch = bufferedBatches_.front();
      bufferedBatches_.pop_front();

      // if(bufferedBatches_.size() % 100 == 0)
      //   LOG(info, "Buffered batches left {}", bufferedBatches_.size());

      // If there are no batches left, notify everyone who's waiting.
      // This will either dump buffered batches into the current queue,
      // or switch to the next epoch in the next call.
      if(bufferedBatches_.empty()) {
        // LOG(info, "Empty batches, notifying");
        loadCondition_.notify_all();
      }

      return batch;
>>>>>>> 0d2bb91f
    }
  }

<<<<<<< HEAD
    std::unique_lock<std::mutex> lock(loadMutex_);
    bufferedBatches_.pop_front();
#endif
=======
public:
  BatchGenerator(Ptr<DataSet> data,
                 Ptr<Config> options,
                 Ptr<BatchStats> stats = nullptr)
      : data_(data), options_(options), stats_(stats) {}
>>>>>>> 0d2bb91f

  iterator begin() {
    return iterator(this, next());
  }

  iterator end() {
    return iterator(this, nullptr);
  }

  // @TODO: get rid of this function, begin() or constructor should figure this out
  void prepare(bool shuffle = true) {
    if(shuffle)
      data_->shuffle();
    else
      data_->reset();
    newlyPrepared_ = true;
    
    // @TODO: solve this better, maybe use options
    shuffle_ = shuffle;

    fillBatches(shuffle);
  }

  // Used to restore the state of a BatchGenerator after
  // an interrupted and resumed training.
  bool restore(Ptr<TrainingState> state, bool shuffle) {
    if(state->epochs == 1 && state->batchesEpoch == 0)
      return false;

    LOG(info,
        "[data] Restoring the corpus state to epoch {}, batch {}",
        state->epochs,
        state->batches);

    if(state->epochs > 1) {
      data_->restore(state);
      setRNGState(state->seedBatch);
    }

    prepare(shuffle);
    for(size_t i = 0; i < state->batchesEpoch; ++i)
      next();

    return true;
  }
};

class CorpusBatchGenerator : public BatchGenerator<CorpusBase>,
                             public TrainingObserver {
public:
  CorpusBatchGenerator(Ptr<CorpusBase> data,
                       Ptr<Config> options,
                       Ptr<BatchStats> stats = nullptr)
      : BatchGenerator(data, options, stats) {}

  void actAfterEpoch(TrainingState& state) override {
    state.seedBatch = getRNGState();
    state.seedCorpus = data_->getRNGState();
  }
};
}  // namespace data
}  // namespace marian<|MERGE_RESOLUTION|>--- conflicted
+++ resolved
@@ -133,9 +133,7 @@
         ++current_;
     }
     size_t sets = 0;
-<<<<<<< HEAD
     try {
-      LOG(info, "begin read lines");
       while(current_ != data_->end() && maxiBatch->size() < maxSize) { // loop over data
         maxiBatch->push(*current_);
         sets = current_->size();
@@ -145,22 +143,6 @@
         if(!last)
           ++current_; // this actually reads the next line and pre-processes it
       }
-      LOG(info, "end read lines, current size {}", maxiBatch->size());
-      // @TODO: Consider using MPI at this point to parallelize parsing.
-=======
-    while(current_ != data_->end() && maxiBatch->size() < maxSize) {
-      maxiBatch->push(*current_);
-      
-      // if(maxiBatch->size() % 100000 == 0)
-      //   LOG(info, "Preloaded samples: {}", maxiBatch->size());
-
-      sets = current_->size();
-      // do not consume more than required for the maxi batch as this causes
-      // that line-by-line translation is delayed by one sentence
-      bool last = maxiBatch->size() == maxSize;
-      if(!last)
-        ++current_;
->>>>>>> 0d2bb91f
     }
     catch (const std::exception & e) {
       LOG("exception caught while reading corpus data: {}", e.what());
@@ -169,12 +151,9 @@
     }
     size_t numSentencesRead = maxiBatch->size();
 
-<<<<<<< HEAD
+    // LOG(info, "Turning samples into batches");
+
     // construct the actual batches and place them in the queue
-=======
-    // LOG(info, "Turning samples into batches");
-
->>>>>>> 0d2bb91f
     samples batchVector;
     size_t currentWords = 0;
     std::vector<size_t> lengths(sets, 0); // records maximum length observed within current batch
@@ -255,29 +234,6 @@
   
     // put batches onto queue
     // exclusive lock
-<<<<<<< HEAD
-    std::unique_lock<std::mutex> lock(loadMutex_);
-    LOG(info, "begin pushing batches (this is after lock), #tempBatches = {}", tempBatches.size());
-    for(const auto& batch : tempBatches) // @TODO: insert(bufferedBatches_.end(), tempBatches.begin(), tempBatches.end());
-      bufferedBatches_.push_back(batch);
-    LOG(info, "[data] read a total of {} sentences, forming {} batches", numSentencesRead, bufferedBatches_.size());
-    // @TODO: the second number is not correct if bufferedBatches was not empty upon calling this
-  }
-
-public:
-  BatchGenerator(Ptr<DataSet> data,
-                 Ptr<Config> options,
-                 Ptr<BatchStats> stats = nullptr)
-      : data_(data), options_(options), stats_(stats) {}
-
-  operator bool() const {
-#if 0
-    // wait if empty but loading
-    std::unique_lock<std::mutex> lock(loadMutex_);
-    loadCondition_.wait(
-        lock, [this] { return loadReady_ || !bufferedBatches_.empty(); });
-#endif
-=======
     // LOG(info, "Dumping batches to buffer");
     for(const auto& batch : tempBatches)
       bufferedBatches_.push_back(batch);
@@ -285,53 +241,11 @@
     
     loadingSamples_ = false;
     hadData_ = tempBatches.size() > 0;
->>>>>>> 0d2bb91f
 
     // Buffer is full now, everyone else can carry on
     loadCondition_.notify_all();
   }
 
-<<<<<<< HEAD
-  BatchPtr next() {
-#if 1 // not threaded  --note: also disable in operator bool()
-    ABORT_IF(bufferedBatches_.empty(), "No batches to fetch, run prepare()");
-    currentBatch_ = bufferedBatches_.front();
-    bufferedBatches_.pop_front();
-    if (bufferedBatches_.empty())
-      fillBatches();
-#else
-    {
-      std::unique_lock<std::mutex> lock(loadMutex_);
-      loadCondition_.wait(
-          lock, [this] { return loadReady_ || !bufferedBatches_.empty(); });
-      // @TODO: same code as operator bool()
-    }
-
-    ABORT_IF(bufferedBatches_.empty(), "No batches to fetch, run prepare()");
-    currentBatch_ = bufferedBatches_.front();
-
-    if(loadReady_
-      && (int)bufferedBatches_.size()
-#if 1
-              <= 5  // @TODO: only preroll one, to see if we have a threading issue
-#else
-              <= 100/*std::max(options_->get<int>("maxi-batch") / 5, 1)*/  // @TODO: rather, pull Marcin's proper fix
-#endif
-        ) {
-      {
-        std::unique_lock<std::mutex> lock(loadMutex_);
-        loadReady_ = false;
-        loadCondition_.notify_all();
-      }
-
-      std::thread([this]() {
-        fillBatches();
-        std::unique_lock<std::mutex> lock(loadMutex_);
-        loadReady_ = true;
-        loadCondition_.notify_all();
-      })
-      .detach();
-=======
     BatchPtr next() {
     // Start preloading batches and inform that loading is happening.
     // Detach the loading process so it's not blocking batch processing.
@@ -376,21 +290,14 @@
       }
 
       return batch;
->>>>>>> 0d2bb91f
-    }
-  }
-
-<<<<<<< HEAD
-    std::unique_lock<std::mutex> lock(loadMutex_);
-    bufferedBatches_.pop_front();
-#endif
-=======
+    }
+  }
+
 public:
   BatchGenerator(Ptr<DataSet> data,
                  Ptr<Config> options,
                  Ptr<BatchStats> stats = nullptr)
       : data_(data), options_(options), stats_(stats) {}
->>>>>>> 0d2bb91f
 
   iterator begin() {
     return iterator(this, next());
