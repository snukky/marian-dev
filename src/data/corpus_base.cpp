--- conflicted
+++ resolved
@@ -204,12 +204,8 @@
 
   if(maxLengthCrop_ && words.size() > maxLength_) {
     words.resize(maxLength_);
-<<<<<<< HEAD
-    words.back() = vocabs_[batchIndex]->getEosId();
-=======
     if(addEOS_[batchIndex])
       words.back() = vocabs_[batchIndex]->getEosId();
->>>>>>> 4b984af4
   }
 
   if(rightLeft_)
