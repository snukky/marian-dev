--- conflicted
+++ resolved
@@ -15,11 +15,7 @@
 namespace cpu {
 
 void IsNan(const Tensor in, Ptr<Allocator> allocator, bool& isNan, bool& isInf, bool zero) {
-<<<<<<< HEAD
-  isNan; isInf; zero;
-=======
   zero; isInf; isNan;
->>>>>>> 23ece004
   ABORT("Not implemented");
 }
 
