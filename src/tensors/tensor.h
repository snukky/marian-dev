--- conflicted
+++ resolved
@@ -67,15 +67,6 @@
 
   virtual size_t size() { return shape_.elements(); }
 
-<<<<<<< HEAD
-  virtual float scalar() {
-    matchOrAbort<float>(type_);
-    ABORT_IF(size() != 1, "Tensor is not a scalar");
-    return get(0);
-  }
-
-=======
->>>>>>> b6d7c569
   template <typename T>
   T scalar() {
     matchOrAbort<T>(type_);
@@ -95,23 +86,6 @@
     return TensorBase::New(mem, Shape{1, (int)size}, backend_);
   }
 
-<<<<<<< HEAD
-  float get(size_t i) {
-    matchOrAbort<float>(type_);
-    float temp = 0; // (initialize to keep compiler happy)
-    if(backend_->getDeviceId().type == DeviceType::cpu) {
-      std::copy(data() + i, data() + i + 1, &temp);
-    }
-#ifdef CUDA_FOUND
-    else {
-      gpu::copy(backend_, data() + i, data() + i + 1, &temp);
-    }
-#endif
-    return temp;
-  }
-
-=======
->>>>>>> b6d7c569
   template <typename T>
   T get(size_t i) {
     matchOrAbort<T>(type_);
