--- conflicted
+++ resolved
@@ -9,11 +9,7 @@
 protected:
   DeviceId deviceId_;
   size_t seed_;
-<<<<<<< HEAD
-  Ptr<RandomGenerator> engine_;
-=======
   Ptr<RandomGenerator> randomGenerator_;
->>>>>>> c2312aa1
 
   // global clipping value for matrix-multiplies, should soon be removed.
   float clipValue_{0.f};
@@ -22,17 +18,10 @@
   Backend(DeviceId deviceId, size_t seed)
   : deviceId_(deviceId),
     seed_(seed),
-<<<<<<< HEAD
-    engine_(randomGeneratorFactory(seed, deviceId)) {}
-
-  virtual DeviceId getDeviceId() { return deviceId_; };
-  virtual Ptr<RandomGenerator> getRandomGenerator() { return engine_; }
-=======
     randomGenerator_(createRandomGenerator(seed, deviceId)) {}
 
   virtual DeviceId getDeviceId() { return deviceId_; };
   virtual Ptr<RandomGenerator> getRandomGenerator() { return randomGenerator_; }
->>>>>>> c2312aa1
 
   // for GPU only, calls cudaSetDevice, does nothing on CPU. Maybe change name.
   virtual void setDevice() = 0;
