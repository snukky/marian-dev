--- conflicted
+++ resolved
@@ -72,13 +72,6 @@
   virtual Expr getTargetHistoryEmbeddings() const { return targetHistoryEmbeddings_; };
   virtual void setTargetHistoryEmbeddings(Expr targetEmbeddings) { targetHistoryEmbeddings_ = targetEmbeddings; }
 
-<<<<<<< HEAD
-  virtual void setTargetEmbeddings(Expr targetEmbeddings) {
-    targetEmbeddings_ = targetEmbeddings;
-  }
-
-=======
->>>>>>> 842e378c
   virtual const Words& getTargetWords() const { return targetWords_; };
   virtual void setTargetWords(const Words& targetWords) { targetWords_ = targetWords; }
 
