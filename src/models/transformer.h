// TODO: This is really a .CPP file now. I kept the .H name to minimize confusing git, until this is code-reviewed.
// This is meant to speed-up builds, and to support Ctrl-F7 to rebuild.

#pragma once

#include "marian.h"

#include "layers/constructors.h"
#include "models/decoder.h"
#include "models/encoder.h"
#include "models/states.h"
#include "models/transformer_factory.h"
#include "rnn/constructors.h"

namespace marian {

// clang-format off

// shared base class for transformer-based EncoderTransformer and DecoderTransformer
// Both classes share a lot of code. This template adds that shared code into their
// base while still deriving from EncoderBase and DecoderBase, respectively.
template<class EncoderOrDecoderBase>
class Transformer : public EncoderOrDecoderBase {
  typedef EncoderOrDecoderBase Base;

protected:
  using Base::options_; using Base::inference_; using Base::batchIndex_;
  std::unordered_map<std::string, Expr> cache_;

  // attention weights produced by step()
  // If enabled, it is set once per batch during training, and once per step during translation.
  // It can be accessed by getAlignments(). @TODO: move into a state or return-value object
  std::vector<Expr> alignments_; // [max tgt len or 1][beam depth, max src length, batch size, 1]

  template <typename T> T opt(const std::string& key) const { Ptr<Options> options = options_; return options->get<T>(key); }  // need to duplicate, since somehow using Base::opt is not working
  // FIXME: that separate options assignment is weird

  template <typename T> T opt(const std::string& key, const T& def) const { Ptr<Options> options = options_; if (options->has(key)) return options->get<T>(key); else return def; }

  Ptr<ExpressionGraph> graph_;

public:
  Transformer(Ptr<Options> options)
    : EncoderOrDecoderBase(options) {
  }

  static Expr transposeTimeBatch(Expr input) { return transpose(input, {0, 2, 1, 3}); }

  Expr addPositionalEmbeddings(Expr input, int start = 0, bool trainPosEmbeddings = false) const {
    int dimEmb   = input->shape()[-1];
    int dimWords = input->shape()[-3];

    Expr embeddings = input;

    if(trainPosEmbeddings) {
      int maxLength = opt<int>("max-length");

      // Hack for translating with length longer than trained embeddings
      // We check if the embedding matrix "Wpos" already exist so we can
      // check the number of positions in that loaded parameter.
      // We then have to restict the maximum length to the maximum positon
      // and positions beyond this will be the maximum position.
      Expr seenEmb = graph_->get("Wpos");
      int numPos = seenEmb ? seenEmb->shape()[-2] : maxLength;

      auto embeddingLayer = embedding()
                            ("prefix", "Wpos") // share positional embeddings across all encoders/decorders
                            ("dimVocab", numPos)
                            ("dimEmb", dimEmb)
                            .construct(graph_);

      // fill with increasing numbers until current length or maxPos
      std::vector<IndexType> positions(dimWords, numPos - 1);
      for(int i = 0; i < std::min(dimWords, numPos); ++i)
        positions[i] = i; // @TODO: use std::iota()?

      auto signal = embeddingLayer->applyIndices(positions, {dimWords, 1, dimEmb});
      embeddings = embeddings + signal;
    } else {
      // @TODO : test if embeddings should be scaled when trainable
      // according to paper embeddings are scaled up by \sqrt(d_m)
      embeddings = std::sqrt((float)dimEmb) * embeddings;

      auto signal = graph_->constant({dimWords, 1, dimEmb},
                                     inits::sinusoidalPositionEmbeddings(start));
      embeddings = embeddings + signal;
    }

    return embeddings;
  }

  virtual Expr addSpecialEmbeddings(Expr input, int start = 0, Ptr<data::CorpusBatch> /*batch*/ = nullptr) const {
    bool trainPosEmbeddings = opt<bool>("transformer-train-positions", false);
    return addPositionalEmbeddings(input, start, trainPosEmbeddings);
  }

  Expr triangleMask(int length) const {
    // fill triangle mask
    std::vector<float> vMask(length * length, 0);
    for(int i = 0; i < length; ++i)
      for(int j = 0; j <= i; ++j)
        vMask[i * length + j] = 1.f;
    return graph_->constant({1, length, length}, inits::from_vector(vMask));
  }

  // convert multiplicative 1/0 mask to additive 0/-inf log mask, and transpose to match result of bdot() op in Attention()
  static Expr transposedLogMask(Expr mask) { // mask: [-4: beam depth=1, -3: batch size, -2: vector dim=1, -1: max length]
    auto ms = mask->shape();
    mask = (1 - mask) * -99999999.f;
    return reshape(mask, {ms[-3], 1, ms[-2], ms[-1]}); // [-4: batch size, -3: num heads broadcast=1, -2: max length broadcast=1, -1: max length]
  }

  static Expr SplitHeads(Expr input, int dimHeads) {
    int dimModel = input->shape()[-1];
    int dimSteps = input->shape()[-2];
    int dimBatch = input->shape()[-3];
    int dimBeam  = input->shape()[-4];

    int dimDepth = dimModel / dimHeads;

    auto output
        = reshape(input, {dimBatch * dimBeam, dimSteps, dimHeads, dimDepth});

    return transpose(output, {0, 2, 1, 3}); // [dimBatch*dimBeam, dimHeads, dimSteps, dimDepth]
  }

  static Expr JoinHeads(Expr input, int dimBeam = 1) {
    int dimDepth = input->shape()[-1];
    int dimSteps = input->shape()[-2];
    int dimHeads = input->shape()[-3];
    int dimBatchBeam = input->shape()[-4];

    int dimModel = dimHeads * dimDepth;
    int dimBatch = dimBatchBeam / dimBeam;

    auto output = transpose(input, {0, 2, 1, 3});

    return reshape(output, {dimBeam, dimBatch, dimSteps, dimModel});
  }

  // like affine() but with built-in parameters, activation, and dropout
  static inline
  Expr dense(Expr x, std::string prefix, std::string suffix, int outDim, const std::function<Expr(Expr)>& actFn = nullptr, float dropProb = 0.0f)
  {
    auto graph = x->graph();

    auto W = graph->param(prefix + "_W" + suffix, { x->shape()[-1], outDim }, inits::glorot_uniform);
    auto b = graph->param(prefix + "_b" + suffix, { 1,              outDim }, inits::zeros);

    x = affine(x, W, b);
    if (actFn)
      x = actFn(x);
    if (dropProb)
      x = dropout(x, dropProb);
    return x;
  }

  Expr layerNorm(Expr x, std::string prefix, std::string suffix = std::string()) const {
    int dimModel = x->shape()[-1];
    auto scale = graph_->param(prefix + "_ln_scale" + suffix, { 1, dimModel }, inits::ones);
    auto bias  = graph_->param(prefix + "_ln_bias"  + suffix, { 1, dimModel }, inits::zeros);
    return marian::layerNorm(x, scale, bias, 1e-6f);
  }

  Expr preProcess(std::string prefix, std::string ops, Expr input, float dropProb = 0.0f) const {
    auto output = input;
    for(auto op : ops) {
      // dropout
      if (op == 'd')
        output = dropout(output, dropProb);
      // layer normalization
      else if (op == 'n')
        output = layerNorm(output, prefix, "_pre");
      else
        ABORT("Unknown pre-processing operation '{}'", op);
    }
    return output;
  }

  Expr postProcess(std::string prefix, std::string ops, Expr input, Expr prevInput, float dropProb = 0.0f) const {
    auto output = input;
    for(auto op : ops) {
      // dropout
      if(op == 'd')
        output = dropout(output, dropProb);
      // skip connection
      else if(op == 'a')
        output = output + prevInput;
      // highway connection
      else if(op == 'h') {
        int dimModel = input->shape()[-1];
        auto t = dense(prevInput, prefix, /*suffix=*/"h", dimModel);
        output = highway(output, prevInput, t);
      }
      // layer normalization
      else if(op == 'n')
        output = layerNorm(output, prefix);
      else
        ABORT("Unknown pre-processing operation '{}'", op);
    }
    return output;
  }

  void collectOneHead(Expr weights, int dimBeam) {
    // select first head, this is arbitrary as the choice does not really matter
    auto head0 = slice(weights, -3, 0);

    int dimBatchBeam = head0->shape()[-4];
    int srcWords = head0->shape()[-1];
    int trgWords = head0->shape()[-2];
    int dimBatch = dimBatchBeam / dimBeam;

    // reshape and transpose to match the format guided_alignment expects
    head0 = reshape(head0, {dimBeam, dimBatch, trgWords, srcWords});
    head0 = transpose(head0, {0, 3, 1, 2}); // [-4: beam depth, -3: max src length, -2: batch size, -1: max tgt length]

    // save only last alignment set. For training this will be all alignments,
    // for translation only the last one. Also split alignments by target words.
    // @TODO: make splitting obsolete
    alignments_.clear();
    for(int i = 0; i < trgWords; ++i) {
      alignments_.push_back(slice(head0, -1, i)); // [tgt index][-4: beam depth, -3: max src length, -2: batch size, -1: 1]
    }
  }

  // determine the multiplicative-attention probability and performs the associative lookup as well
  // q, k, and v have already been split into multiple heads, undergone any desired linear transform.
  Expr Attention(std::string /*prefix*/,
                 Expr q,              // [-4: beam depth * batch size, -3: num heads, -2: max tgt length, -1: split vector dim]
                 Expr k,              // [-4: batch size, -3: num heads, -2: max src length, -1: split vector dim]
                 Expr v,              // [-4: batch size, -3: num heads, -2: max src length, -1: split vector dim]
                 Expr mask = nullptr, // [-4: batch size, -3: num heads broadcast=1, -2: max length broadcast=1, -1: max length]
                 bool saveAttentionWeights = false,
                 int dimBeam = 1) {
    int dk = k->shape()[-1];

    // softmax over batched dot product of query and keys (applied over all
    // time steps and batch entries), also add mask for illegal connections

    // multiplicative attention with flattened softmax
    float scale = 1.0f / std::sqrt((float)dk); // scaling to avoid extreme values due to matrix multiplication
    auto z = bdot(q, k, false, true, scale); // [-4: beam depth * batch size, -3: num heads, -2: max tgt length, -1: max src length]

    // mask out garbage beyond end of sequences
    z = z + mask;

    // take softmax along src sequence axis (-1)
    auto weights = softmax(z); // [-4: beam depth * batch size, -3: num heads, -2: max tgt length, -1: max src length]

    if(saveAttentionWeights)
      collectOneHead(weights, dimBeam);

    // optional dropout for attention weights
    float dropProb
        = inference_ ? 0 : opt<float>("transformer-dropout-attention");
    weights = dropout(weights, dropProb);

    // apply attention weights to values
    auto output = bdot(weights, v);   // [-4: beam depth * batch size, -3: num heads, -2: max tgt length, -1: split vector dim]
    return output;
  }

  Expr MultiHead(std::string prefix,
                 int dimOut,
                 int dimHeads,
                 Expr q,             // [-4: beam depth * batch size, -3: num heads, -2: max q length, -1: split vector dim]
                 const Expr &keys,   // [-4: beam depth, -3: batch size, -2: max kv length, -1: vector dim]
                 const Expr &values, // [-4: beam depth, -3: batch size, -2: max kv length, -1: vector dim]
                 const Expr &mask,   // [-4: batch size, -3: num heads broadcast=1, -2: max length broadcast=1, -1: max length]
                 bool cache = false,
                 bool saveAttentionWeights = false) {
    int dimModel = q->shape()[-1];
    // @TODO: good opportunity to implement auto-batching here or do something manually?
    auto Wq = graph_->param(prefix + "_Wq", {dimModel, dimModel}, inits::glorot_uniform);
    auto bq = graph_->param(prefix + "_bq", {       1, dimModel}, inits::zeros);
    auto qh = affine(q, Wq, bq);
    qh = SplitHeads(qh, dimHeads); // [-4: beam depth * batch size, -3: num heads, -2: max length, -1: split vector dim]

    Expr kh;
    // Caching transformation of the encoder that should not be created again.
    // @TODO: set this automatically by memoizing encoder context and
    // memoization propagation (short-term)
    if (!cache || (cache && cache_.count(prefix + "_keys") == 0)) {
      auto Wk = graph_->param(prefix + "_Wk", {dimModel, dimModel}, inits::glorot_uniform);
      auto bk = graph_->param(prefix + "_bk", {1,        dimModel}, inits::zeros);

      kh = affine(keys, Wk, bk);     // [-4: beam depth, -3: batch size, -2: max length, -1: vector dim]
      kh = SplitHeads(kh, dimHeads); // [-4: batch size, -3: num heads, -2: max length, -1: split vector dim]
      cache_[prefix + "_keys"] = kh;
    }
    else {
      kh = cache_[prefix + "_keys"];
    }

    Expr vh;
    if (!cache || (cache && cache_.count(prefix + "_values") == 0)) {
      auto Wv = graph_->param(prefix + "_Wv", {dimModel, dimModel}, inits::glorot_uniform);
      auto bv = graph_->param(prefix + "_bv", {1,        dimModel}, inits::zeros);

      vh = affine(values, Wv, bv); // [-4: batch size, -3: num heads, -2: max length, -1: split vector dim]
      vh = SplitHeads(vh, dimHeads);
      cache_[prefix + "_values"] = vh;
    } else {
      vh = cache_[prefix + "_values"];
    }

    int dimBeam = q->shape()[-4];

    // apply multi-head attention to downscaled inputs
    auto output
        = Attention(prefix, qh, kh, vh, mask, saveAttentionWeights, dimBeam); // [-4: beam depth * batch size, -3: num heads, -2: max length, -1: split vector dim]

    output = JoinHeads(output, dimBeam); // [-4: beam depth, -3: batch size, -2: max length, -1: vector dim]

    int dimAtt = output->shape()[-1];

    bool project = !opt<bool>("transformer-no-projection");
    if(project || dimAtt != dimOut) {
      auto Wo
        = graph_->param(prefix + "_Wo", {dimAtt, dimOut}, inits::glorot_uniform);
      auto bo = graph_->param(prefix + "_bo", {1, dimOut}, inits::zeros);
      output = affine(output, Wo, bo);
    }

    return output;
  }

  Expr LayerAttention(std::string prefix,
                      Expr input,         // [-4: beam depth, -3: batch size, -2: max length, -1: vector dim]
                      const Expr& keys,   // [-4: beam depth=1, -3: batch size, -2: max length, -1: vector dim]
                      const Expr& values, // ...?
                      const Expr& mask,   // [-4: batch size, -3: num heads broadcast=1, -2: max length broadcast=1, -1: max length]
                      bool cache = false,
                      bool saveAttentionWeights = false) {
    int dimModel = input->shape()[-1];

    float dropProb = inference_ ? 0 : opt<float>("transformer-dropout");
    auto opsPre = opt<std::string>("transformer-preprocess");
    auto output = preProcess(prefix + "_Wo", opsPre, input, dropProb);

    auto heads = opt<int>("transformer-heads");

    // multi-head self-attention over previous input
    output = MultiHead(prefix, dimModel, heads, output, keys, values, mask, cache, saveAttentionWeights);

    auto opsPost = opt<std::string>("transformer-postprocess");
    output = postProcess(prefix + "_Wo", opsPost, output, input, dropProb);

    return output;
  }

  Expr DecoderLayerSelfAttention(rnn::State& decoderLayerState,
                                 const rnn::State& prevdecoderLayerState,
                                 std::string prefix,
                                 Expr input,
                                 Expr selfMask,
                                 int startPos) {
    selfMask = transposedLogMask(selfMask);

    auto values = input;
    if(startPos > 0) {
      values = concatenate({prevdecoderLayerState.output, input}, /*axis=*/-2);
    }
    decoderLayerState.output = values;

    return LayerAttention(prefix, input, values, values, selfMask,
                          /*cache=*/false);
  }

  static inline
  std::function<Expr(Expr)> activationByName(const std::string& actName)
  {
    if (actName == "relu")
      return (ActivationFunction*)relu;
    else if (actName == "swish")
      return (ActivationFunction*)swish;
    ABORT("Invalid activation name '{}'", actName);
  }

  Expr LayerFFN(std::string prefix, Expr input) const {
    int dimModel = input->shape()[-1];

    float dropProb = inference_ ? 0 : opt<float>("transformer-dropout");
    auto opsPre = opt<std::string>("transformer-preprocess");
    auto output = preProcess(prefix + "_ffn", opsPre, input, dropProb);

    int dimFfn = opt<int>("transformer-dim-ffn");
    int depthFfn = opt<int>("transformer-ffn-depth");
    auto actFn = activationByName(opt<std::string>("transformer-ffn-activation"));
    float ffnDropProb
      = inference_ ? 0 : opt<float>("transformer-dropout-ffn");

    ABORT_IF(depthFfn < 1, "Filter depth {} is smaller than 1", depthFfn);

    // the stack of FF layers
    for(int i = 1; i < depthFfn; ++i)
      output = dense(output, prefix, /*suffix=*/std::to_string(i), dimFfn, actFn, ffnDropProb);
    output = dense(output, prefix, /*suffix=*/std::to_string(depthFfn), dimModel);

    auto opsPost = opt<std::string>("transformer-postprocess");
    output
      = postProcess(prefix + "_ffn", opsPost, output, input, dropProb);

    return output;
  }

  // Implementation of Average Attention Network Layer (AAN) from
  // https://arxiv.org/pdf/1805.00631.pdf
  Expr LayerAAN(std::string prefix, Expr x, Expr y) const {
    int dimModel = x->shape()[-1];

    float dropProb = inference_ ? 0 : opt<float>("transformer-dropout");
    auto opsPre = opt<std::string>("transformer-preprocess");

    y = preProcess(prefix + "_ffn", opsPre, y, dropProb);

    // FFN
    int dimAan   = opt<int>("transformer-dim-aan");
    int depthAan = opt<int>("transformer-aan-depth");
    auto actFn = activationByName(opt<std::string>("transformer-aan-activation"));
    float aanDropProb = inference_ ? 0 : opt<float>("transformer-dropout-ffn");

    // the stack of AAN layers
    for(int i = 1; i < depthAan; ++i)
      y = dense(y, prefix, /*suffix=*/std::to_string(i), dimAan, actFn, aanDropProb);
    if(y->shape()[-1] != dimModel) // bring it back to the desired dimension if needed
      y = dense(y, prefix, std::to_string(depthAan), dimModel);

    bool noGate = opt<bool>("transformer-aan-nogate");
    if(!noGate) {
      auto gi = dense(x, prefix, /*suffix=*/"i", dimModel, (ActivationFunction*)sigmoid);
      auto gf = dense(y, prefix, /*suffix=*/"f", dimModel, (ActivationFunction*)sigmoid);
      y = gi * x + gf * y;
    }

    auto opsPost = opt<std::string>("transformer-postprocess");
    y = postProcess(prefix + "_ffn", opsPost, y, x, dropProb);

    return y;
  }

  // Implementation of Average Attention Network Layer (AAN) from
  // https://arxiv.org/pdf/1805.00631.pdf
  // Function wrapper using decoderState as input.
  Expr DecoderLayerAAN(rnn::State& decoderState,
                       const rnn::State& prevDecoderState,
                       std::string prefix,
                       Expr input,
                       Expr selfMask,
                       int startPos) const {
    auto output = input;
    if(startPos > 0) {
      // we are decoding at a position after 0
      output = (prevDecoderState.output * (float)startPos + input) / float(startPos + 1);
    }
    else if(startPos == 0 && output->shape()[-2] > 1) {
      // we are training or scoring, because there is no history and
      // the context is larger than a single time step. We do not need
      // to average batch with only single words.
      selfMask = selfMask / sum(selfMask, /*axis=*/-1);
      output = bdot(selfMask, output);
    }
    decoderState.output = output; // BUGBUG: mutable?

    return LayerAAN(prefix, input, output);
  }

  Expr DecoderLayerRNN(rnn::State& decoderState,
                       const rnn::State& prevDecoderState,
                       std::string prefix,
                       Expr input,
                       Expr /*selfMask*/,
                       int /*startPos*/) const {
    float dropoutRnn = inference_ ? 0.f : opt<float>("dropout-rnn");

    auto rnn = rnn::rnn()                                          //
        ("type", opt<std::string>("dec-cell"))                     //
        ("prefix", prefix)                                         //
        ("dimInput", opt<int>("dim-emb"))                          //
        ("dimState", opt<int>("dim-emb"))                          //
        ("dropout", dropoutRnn)                                    //
        ("layer-normalization", opt<bool>("layer-normalization"))  //
        .push_back(rnn::cell())                                    //
        .construct(graph_);

    float dropProb = inference_ ? 0 : opt<float>("transformer-dropout");
    auto opsPre = opt<std::string>("transformer-preprocess");
    auto output = preProcess(prefix, opsPre, input, dropProb);

    output = transposeTimeBatch(output);
    output = rnn->transduce(output, prevDecoderState);
    decoderState = rnn->lastCellStates()[0];
    output = transposeTimeBatch(output);

    auto opsPost = opt<std::string>("transformer-postprocess");
    output = postProcess(prefix + "_ffn", opsPost, output, input, dropProb);

    return output;
  }
};

class EncoderTransformer : public Transformer<EncoderBase> {
public:
  EncoderTransformer(Ptr<Options> options) : Transformer(options) {}
  virtual ~EncoderTransformer() {}

  // returns the embedding matrix based on options
  // and based on batchIndex_.

  Ptr<IEmbeddingLayer> createULREmbeddingLayer() const {
    // standard encoder word embeddings
    int dimSrcVoc = opt<std::vector<int>>("dim-vocabs")[0];  //ULR multi-lingual src
    int dimTgtVoc = opt<std::vector<int>>("dim-vocabs")[1];  //ULR monon tgt
    int dimEmb = opt<int>("dim-emb");
    int dimUlrEmb = opt<int>("ulr-dim-emb");
    auto embFactory = ulr_embedding()("dimSrcVoc", dimSrcVoc)("dimTgtVoc", dimTgtVoc)
                                     ("dimUlrEmb", dimUlrEmb)("dimEmb", dimEmb)
                                     ("ulrTrainTransform", opt<bool>("ulr-trainable-transformation"))
                                     ("ulrQueryFile", opt<std::string>("ulr-query-vectors"))
                                     ("ulrKeysFile", opt<std::string>("ulr-keys-vectors"));
    return embFactory.construct(graph_);
  }

  Ptr<IEmbeddingLayer> createSourceEmbeddingLayer(size_t subBatchIndex) const {
    // standard encoder word embeddings
    int dimVoc = opt<std::vector<int>>("dim-vocabs")[subBatchIndex];
    int dimEmb = opt<int>("dim-emb");
    auto embFactory = embedding()("dimVocab", dimVoc)("dimEmb", dimEmb);
    if (opt<bool>("tied-embeddings-src") || opt<bool>("tied-embeddings-all"))
      embFactory("prefix", "Wemb");
    else
      embFactory("prefix", prefix_ + "_Wemb");
    if (options_->has("embedding-fix-src"))
      embFactory("fixed", opt<bool>("embedding-fix-src"));
    if (options_->has("embedding-vectors")) {
      auto embFiles = opt<std::vector<std::string>>("embedding-vectors");
      embFactory("embFile", embFiles[subBatchIndex])
                ("normalization", opt<bool>("embedding-normalization"));
    }
    if (options_->has("embedding-factors")) {
      embFactory("embedding-factors", opt<std::vector<std::string>>("embedding-factors"));
      embFactory("vocab", opt<std::vector<std::string>>("vocabs")[subBatchIndex]);
    }
    return embFactory.construct(graph_);
  }

  virtual Ptr<EncoderState> build(Ptr<ExpressionGraph> graph,
                                  Ptr<data::CorpusBatch> batch) override {
    graph_ = graph;
    return apply(batch);
  }

<<<<<<< HEAD
  std::vector<Ptr<IEmbeddingLayer>> embedding_; // @TODO: move away, also rename
  Ptr<EncoderState> apply(Ptr<data::CorpusBatch> batch) {
    int dimEmb = opt<int>("dim-emb");
=======
  virtual Ptr<EncoderState> apply(Ptr<data::CorpusBatch> batch) {
>>>>>>> c6404422
    int dimBatch = (int)batch->size();
    int dimSrcWords = (int)(*batch)[batchIndex_]->batchWidth();
    // create the embedding matrix, considering tying and some other options
    // embed the source words in the batch
    Expr batchEmbeddings, batchMask;
<<<<<<< HEAD

    if (embedding_.empty() || !embedding_[batchIndex_]) { // lazy
      embedding_.resize(batch->sets());
      if (options_->has("ulr") && options_->get<bool>("ulr") == true)
        embedding_[batchIndex_] = createULREmbeddingLayer(); // embedding uses ULR
      else
        embedding_[batchIndex_] = createSourceEmbeddingLayer(batchIndex_);
    }
    std::tie(batchEmbeddings, batchMask) = embedding_[batchIndex_]->apply((*batch)[batchIndex_]);
=======
    Ptr<IEmbeddingLayer> embedding;
    if (options_->has("ulr") && options_->get<bool>("ulr") == true)
      embedding = createULREmbeddingLayer(); // embedding uses ULR
    else
      embedding = createWordEmbeddingLayer(batchIndex_);
    std::tie(batchEmbeddings, batchMask) = embedding->apply((*batch)[batchIndex_]);

>>>>>>> c6404422
    // apply dropout over source words
    float dropoutSrc = inference_ ? 0 : opt<float>("dropout-src");
    if(dropoutSrc) {
      int srcWords = batchEmbeddings->shape()[-3];
      batchEmbeddings = dropout(batchEmbeddings, dropoutSrc, {srcWords, 1, 1});
    }

    batchEmbeddings = addSpecialEmbeddings(batchEmbeddings, /*start=*/0, batch);

    // reorganize batch and timestep
    batchEmbeddings = atleast_nd(batchEmbeddings, 4);
    batchMask = atleast_nd(batchMask, 4);
    auto layer = transposeTimeBatch(batchEmbeddings); // [-4: beam depth=1, -3: batch size, -2: max length, -1: vector dim]
    auto layerMask
      = reshape(transposeTimeBatch(batchMask), {1, dimBatch, 1, dimSrcWords}); // [-4: beam depth=1, -3: batch size, -2: vector dim=1, -1: max length]

    auto opsEmb = opt<std::string>("transformer-postprocess-emb");

    float dropProb = inference_ ? 0 : opt<float>("transformer-dropout");
    layer = preProcess(prefix_ + "_emb", opsEmb, layer, dropProb);

    layerMask = transposedLogMask(layerMask); // [-4: batch size, -3: 1, -2: vector dim=1, -1: max length]

    // apply encoder layers
    auto encDepth = opt<int>("enc-depth");
    for(int i = 1; i <= encDepth; ++i) {
      layer = LayerAttention(prefix_ + "_l" + std::to_string(i) + "_self",
                             layer, // query
                             layer, // keys
                             layer, // values
                             layerMask);

      layer = LayerFFN(prefix_ + "_l" + std::to_string(i) + "_ffn", layer);
    }

    // restore organization of batch and time steps. This is currently required
    // to make RNN-based decoders and beam search work with this. We are looking
    // into making this more natural.
    auto context = transposeTimeBatch(layer); // [-4: beam depth=1, -3: max length, -2: batch size, -1: vector dim]

    return New<EncoderState>(context, batchMask, batch);
  }

  virtual void clear() override {}
};

class TransformerState : public DecoderState {
public:
  TransformerState(const rnn::States& states,
                   Logits logProbs,
                   const std::vector<Ptr<EncoderState>>& encStates,
                   Ptr<data::CorpusBatch> batch)
      : DecoderState(states, logProbs, encStates, batch) {}

  virtual Ptr<DecoderState> select(const std::vector<IndexType>& selIdx,
                                   int beamSize) const override {
    // Create hypothesis-selected state based on current state and hyp indices
    auto selectedState = New<TransformerState>(states_.select(selIdx, beamSize, /*isBatchMajor=*/true), logProbs_, encStates_, batch_);

    // Set the same target token position as the current state
    // @TODO: This is the same as in base function.
    selectedState->setPosition(getPosition());
    return selectedState;
  }
};

class DecoderTransformer : public Transformer<DecoderBase> {
private:
  Ptr<mlp::Output> output_;

private:
  void lazyCreateOutputLayer()
  {
    if(output_) // create it lazily
      return;

    int dimTrgVoc = opt<std::vector<int>>("dim-vocabs")[batchIndex_];

    auto outputFactory = mlp::output()         //
        ("prefix", prefix_ + "_ff_logit_out")  //
        ("dim", dimTrgVoc);

    if(opt<bool>("tied-embeddings") || opt<bool>("tied-embeddings-all")) {
      std::string tiedPrefix = prefix_ + "_Wemb";
      if(opt<bool>("tied-embeddings-all") || opt<bool>("tied-embeddings-src"))
        tiedPrefix = "Wemb";
      outputFactory.tieTransposed(tiedPrefix);
    }

<<<<<<< HEAD
    if (options_->has("embedding-factors")) {
      // factored embeddings, simplistic version (which just adds the logits, like multiplying probs)
      //  z = h @ W        // h:[B x D] ; W:[D x V] -> [B x V]
      // with factors:
      //  z = h @ W @ M'        // h:[B x D] ; W:[D x U] ; M':[U x V]  -> [B x V]
      // i.e. multiOutput():
      //  output = dot_csr(output, M, transB=true)
      // @BUGBUG: need to specify output factors separately if not tied-embeddings or tied-embeddings-all
      outputFactory("embedding-factors", opt<std::vector<std::string>>("embedding-factors"));
      outputFactory("vocab", opt<std::vector<std::string>>("vocabs")[batchIndex_]);
    }

=======
>>>>>>> c6404422
    output_ = std::dynamic_pointer_cast<mlp::Output>(outputFactory.construct(graph_)); // (construct() returns only the underlying interface)
  }

public:
  DecoderTransformer(Ptr<Options> options) : Transformer(options) {}

  virtual Ptr<DecoderState> startState(
      Ptr<ExpressionGraph> graph,
      Ptr<data::CorpusBatch> batch,
      std::vector<Ptr<EncoderState>>& encStates) override {
    graph_ = graph;

    std::string layerType = opt<std::string>("transformer-decoder-autoreg", "self-attention");
    if (layerType == "rnn") {
      int dimBatch = (int)batch->size();
      int dim = opt<int>("dim-emb");

      auto start = graph->constant({1, 1, dimBatch, dim}, inits::zeros);
      rnn::States startStates(opt<size_t>("dec-depth"), {start, start});

      // don't use TransformerState for RNN layers
      return New<DecoderState>(startStates, Logits(nullptr), encStates, batch);
    }
    else {
      rnn::States startStates;
      return New<TransformerState>(startStates, Logits(nullptr), encStates, batch);
    }
  }

  virtual Ptr<DecoderState> step(Ptr<ExpressionGraph> graph,
                                 Ptr<DecoderState> state) override {
    ABORT_IF(graph != graph_, "An inconsistent graph parameter was passed to step()");
    lazyCreateOutputLayer();
    return step(state);
  }

  Ptr<DecoderState> step(Ptr<DecoderState> state) {
    auto embeddings  = state->getTargetEmbeddings(); // [-4: beam depth=1, -3: max length, -2: batch size, -1: vector dim]
    auto decoderMask = state->getTargetMask();       // [max length, batch size, 1]  --this is a hypothesis

    // dropout target words
    float dropoutTrg = inference_ ? 0 : opt<float>("dropout-trg");
    if(dropoutTrg) {
      int trgWords = embeddings->shape()[-3];
      embeddings = dropout(embeddings, dropoutTrg, {trgWords, 1, 1});
    }

    //************************************************************************//

    int dimBeam = 1;
    if(embeddings->shape().size() > 3)
      dimBeam = embeddings->shape()[-4];

    // set current target token position during decoding or training. At training
    // this should be 0. During translation the current length of the translation.
    // Used for position embeddings and creating new decoder states.
    int startPos = (int)state->getPosition();

    auto scaledEmbeddings = addSpecialEmbeddings(embeddings, startPos);
    scaledEmbeddings = atleast_nd(scaledEmbeddings, 4);

    // reorganize batch and timestep
    auto query = transposeTimeBatch(scaledEmbeddings); // [-4: beam depth=1, -3: batch size, -2: max length, -1: vector dim]

    auto opsEmb = opt<std::string>("transformer-postprocess-emb");
    float dropProb = inference_ ? 0 : opt<float>("transformer-dropout");

    query = preProcess(prefix_ + "_emb", opsEmb, query, dropProb);

    int dimTrgWords = query->shape()[-2];
    int dimBatch    = query->shape()[-3];
    auto selfMask = triangleMask(dimTrgWords);  // [ (1,) 1, max length, max length]
    if(decoderMask) {
      decoderMask = atleast_nd(decoderMask, 4);             // [ 1, max length, batch size, 1 ]
      decoderMask = reshape(transposeTimeBatch(decoderMask),// [ 1, batch size, max length, 1 ]
                            {1, dimBatch, 1, dimTrgWords}); // [ 1, batch size, 1, max length ]
      selfMask = selfMask * decoderMask;
    }

    std::vector<Expr> encoderContexts;
    std::vector<Expr> encoderMasks;

    for(auto encoderState : state->getEncoderStates()) {
      auto encoderContext = encoderState->getContext();
      auto encoderMask = encoderState->getMask();

      encoderContext = transposeTimeBatch(encoderContext); // [-4: beam depth=1, -3: batch size, -2: max length, -1: vector dim]

      int dimSrcWords = encoderContext->shape()[-2];

      //int dims = encoderMask->shape().size();
      encoderMask = atleast_nd(encoderMask, 4);
      encoderMask = reshape(transposeTimeBatch(encoderMask),
                            {1, dimBatch, 1, dimSrcWords});
      encoderMask = transposedLogMask(encoderMask);
      if(dimBeam > 1)
        encoderMask = repeat(encoderMask, dimBeam, /*axis=*/ -4);

      encoderContexts.push_back(encoderContext);
      encoderMasks.push_back(encoderMask);
    }

    rnn::States prevDecoderStates = state->getStates();
    rnn::States decoderStates;
    // apply decoder layers
    auto decDepth = opt<int>("dec-depth");
    std::vector<size_t> tiedLayers = opt<std::vector<size_t>>("transformer-tied-layers",
                                                              std::vector<size_t>());
    ABORT_IF(!tiedLayers.empty() && tiedLayers.size() != decDepth,
             "Specified layer tying for {} layers, but decoder has {} layers",
             tiedLayers.size(),
             decDepth);

    for(int i = 0; i < decDepth; ++i) {
      std::string layerNo = std::to_string(i + 1);
      if (!tiedLayers.empty())
        layerNo = std::to_string(tiedLayers[i]);

      rnn::State prevDecoderState;
      if(prevDecoderStates.size() > 0)
        prevDecoderState = prevDecoderStates[i];

      // self-attention
      std::string layerType = opt<std::string>("transformer-decoder-autoreg", "self-attention");
      rnn::State decoderState;
      if(layerType == "self-attention")
        query = DecoderLayerSelfAttention(decoderState, prevDecoderState, prefix_ + "_l" + layerNo + "_self", query, selfMask, startPos);
      else if(layerType == "average-attention")
        query = DecoderLayerAAN(decoderState, prevDecoderState, prefix_ + "_l" + layerNo + "_aan", query, selfMask, startPos);
      else if(layerType == "rnn")
        query = DecoderLayerRNN(decoderState, prevDecoderState, prefix_ + "_l" + layerNo + "_rnn", query, selfMask, startPos);
      else
        ABORT("Unknown auto-regressive layer type in transformer decoder {}",
              layerType);

      // source-target attention
      // Iterate over multiple encoders and simply stack the attention blocks
      if(encoderContexts.size() > 0) {
        for(size_t j = 0; j < encoderContexts.size(); ++j) { // multiple encoders are applied one after another
          std::string prefix
            = prefix_ + "_l" + layerNo + "_context";
          if(j > 0)
            prefix += "_enc" + std::to_string(j + 1);

          // if training is performed with guided_alignment or if alignment is requested during
          // decoding or scoring return the attention weights of one head of the last layer.
          // @TODO: maybe allow to return average or max over all heads?
          bool saveAttentionWeights = false;
          if(j == 0 && (options_->get("guided-alignment", std::string("none")) != "none" || options_->has("alignment"))) {
            size_t attLayer = decDepth - 1;
            std::string gaStr = options_->get<std::string>("transformer-guided-alignment-layer", "last");
            if(gaStr != "last")
              attLayer = std::stoull(gaStr) - 1;

            ABORT_IF(attLayer >= decDepth,
                     "Chosen layer for guided attention ({}) larger than number of layers ({})",
                     attLayer + 1, decDepth);

            saveAttentionWeights = i == attLayer;
          }

          query = LayerAttention(prefix,
                                 query,
                                 encoderContexts[j], // keys
                                 encoderContexts[j], // values
                                 encoderMasks[j],
                                 /*cache=*/true,
                                 saveAttentionWeights);
        }
      }

      // remember decoder state
      decoderStates.push_back(decoderState);

      query = LayerFFN(prefix_ + "_l" + layerNo + "_ffn", query); // [-4: beam depth=1, -3: batch size, -2: max length, -1: vector dim]
    }

    auto decoderContext = transposeTimeBatch(query); // [-4: beam depth=1, -3: max length, -2: batch size, -1: vector dim]

    //************************************************************************//

    // final feed-forward layer (output)
    if(shortlist_)
      output_->setShortlist(shortlist_);
<<<<<<< HEAD
    auto logits = output_->apply(decoderContext); // [-4: beam depth=1, -3: max length, -2: batch size, -1: vocab or shortlist dim]
=======
    Expr logits = output_->apply(decoderContext); // [-4: beam depth=1, -3: max length, -2: batch size, -1: vocab or shortlist dim]
>>>>>>> c6404422

    // return unormalized(!) probabilities
    Ptr<DecoderState> nextState;
    if (opt<std::string>("transformer-decoder-autoreg", "self-attention") == "rnn") {
      nextState = New<DecoderState>(
          decoderStates, logits, state->getEncoderStates(), state->getBatch());
    } else {
      nextState = New<TransformerState>(
          decoderStates, logits, state->getEncoderStates(), state->getBatch());
    }
    nextState->setPosition(state->getPosition() + 1);
    return nextState;
  }

  // helper function for guided alignment
  // @TODO: const vector<> seems wrong. Either make it non-const or a const& (more efficient but dangerous)
  virtual const std::vector<Expr> getAlignments(int /*i*/ = 0) override {
    return alignments_;
  }

  void clear() override {
    if (output_)
      output_->clear();
    cache_.clear();
    alignments_.clear();
  }
};

// clang-format on

}  // namespace marian<|MERGE_RESOLUTION|>--- conflicted
+++ resolved
@@ -550,19 +550,13 @@
     return apply(batch);
   }
 
-<<<<<<< HEAD
   std::vector<Ptr<IEmbeddingLayer>> embedding_; // @TODO: move away, also rename
   Ptr<EncoderState> apply(Ptr<data::CorpusBatch> batch) {
-    int dimEmb = opt<int>("dim-emb");
-=======
-  virtual Ptr<EncoderState> apply(Ptr<data::CorpusBatch> batch) {
->>>>>>> c6404422
     int dimBatch = (int)batch->size();
     int dimSrcWords = (int)(*batch)[batchIndex_]->batchWidth();
     // create the embedding matrix, considering tying and some other options
     // embed the source words in the batch
     Expr batchEmbeddings, batchMask;
-<<<<<<< HEAD
 
     if (embedding_.empty() || !embedding_[batchIndex_]) { // lazy
       embedding_.resize(batch->sets());
@@ -572,15 +566,6 @@
         embedding_[batchIndex_] = createSourceEmbeddingLayer(batchIndex_);
     }
     std::tie(batchEmbeddings, batchMask) = embedding_[batchIndex_]->apply((*batch)[batchIndex_]);
-=======
-    Ptr<IEmbeddingLayer> embedding;
-    if (options_->has("ulr") && options_->get<bool>("ulr") == true)
-      embedding = createULREmbeddingLayer(); // embedding uses ULR
-    else
-      embedding = createWordEmbeddingLayer(batchIndex_);
-    std::tie(batchEmbeddings, batchMask) = embedding->apply((*batch)[batchIndex_]);
-
->>>>>>> c6404422
     // apply dropout over source words
     float dropoutSrc = inference_ ? 0 : opt<float>("dropout-src");
     if(dropoutSrc) {
@@ -670,7 +655,6 @@
       outputFactory.tieTransposed(tiedPrefix);
     }
 
-<<<<<<< HEAD
     if (options_->has("embedding-factors")) {
       // factored embeddings, simplistic version (which just adds the logits, like multiplying probs)
       //  z = h @ W        // h:[B x D] ; W:[D x V] -> [B x V]
@@ -683,8 +667,6 @@
       outputFactory("vocab", opt<std::vector<std::string>>("vocabs")[batchIndex_]);
     }
 
-=======
->>>>>>> c6404422
     output_ = std::dynamic_pointer_cast<mlp::Output>(outputFactory.construct(graph_)); // (construct() returns only the underlying interface)
   }
 
@@ -706,11 +688,11 @@
       rnn::States startStates(opt<size_t>("dec-depth"), {start, start});
 
       // don't use TransformerState for RNN layers
-      return New<DecoderState>(startStates, Logits(nullptr), encStates, batch);
+      return New<DecoderState>(startStates, Logits(), encStates, batch);
     }
     else {
       rnn::States startStates;
-      return New<TransformerState>(startStates, Logits(nullptr), encStates, batch);
+      return New<TransformerState>(startStates, Logits(), encStates, batch);
     }
   }
 
@@ -869,11 +851,7 @@
     // final feed-forward layer (output)
     if(shortlist_)
       output_->setShortlist(shortlist_);
-<<<<<<< HEAD
     auto logits = output_->apply(decoderContext); // [-4: beam depth=1, -3: max length, -2: batch size, -1: vocab or shortlist dim]
-=======
-    Expr logits = output_->apply(decoderContext); // [-4: beam depth=1, -3: max length, -2: batch size, -1: vocab or shortlist dim]
->>>>>>> c6404422
 
     // return unormalized(!) probabilities
     Ptr<DecoderState> nextState;
