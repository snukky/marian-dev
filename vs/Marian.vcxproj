﻿<?xml version="1.0" encoding="utf-8"?>
<Project DefaultTargets="Build" ToolsVersion="15.0" xmlns="http://schemas.microsoft.com/developer/msbuild/2003">
  <ItemGroup Label="ProjectConfigurations">
    <ProjectConfiguration Include="Debug|x64">
      <Configuration>Debug</Configuration>
      <Platform>x64</Platform>
    </ProjectConfiguration>
    <ProjectConfiguration Include="Release|x64">
      <Configuration>Release</Configuration>
      <Platform>x64</Platform>
    </ProjectConfiguration>
  </ItemGroup>
  <PropertyGroup Label="Globals">
    <ProjectGuid>{E2F320FE-0C01-4C80-810C-3A92205A29DC}</ProjectGuid>
    <Keyword>Win32Proj</Keyword>
    <RootNamespace>Marian</RootNamespace>
    <ProjectName>Marian</ProjectName>
    <WindowsTargetPlatformVersion>8.1</WindowsTargetPlatformVersion>
  </PropertyGroup>
  <Import Project="$(VCTargetsPath)\Microsoft.Cpp.Default.props" />
  <PropertyGroup Condition="'$(Configuration)|$(Platform)'=='Debug|x64'" Label="Configuration">
    <ConfigurationType>Application</ConfigurationType>
    <UseDebugLibraries>true</UseDebugLibraries>
    <PlatformToolset>v140</PlatformToolset>
    <CharacterSet>Unicode</CharacterSet>
  </PropertyGroup>
  <PropertyGroup Condition="'$(Configuration)|$(Platform)'=='Release|x64'" Label="Configuration">
    <ConfigurationType>Application</ConfigurationType>
    <UseDebugLibraries>false</UseDebugLibraries>
    <PlatformToolset>v140</PlatformToolset>
    <WholeProgramOptimization>true</WholeProgramOptimization>
    <CharacterSet>Unicode</CharacterSet>
  </PropertyGroup>
  <Import Project="$(VCTargetsPath)\Microsoft.Cpp.props" />
  <ImportGroup Label="ExtensionSettings" />
  <ImportGroup Label="PropertySheets">
    <Import Project="$(UserRootDir)\Microsoft.Cpp.$(Platform).user.props" Condition="exists('$(UserRootDir)\Microsoft.Cpp.$(Platform).user.props')" Label="LocalAppDataPlatform" />
  </ImportGroup>
  <PropertyGroup Label="UserMacros" />
  <PropertyGroup Condition="'$(Configuration)|$(Platform)'=='Debug|x64'">
    <LinkIncremental>true</LinkIncremental>
    <IntDir>$(Platform)\$(Configuration)\Marian\</IntDir>
    <IncludePath>..\src;..\src\3rd_party;%BOOST_INCLUDE_PATH%;%ZLIB_PATH%\include;%MKL_PATH%\include;$(VC_IncludePath);$(WindowsSDK_IncludePath);</IncludePath>
    <LibraryPath>%BOOST_LIB_PATH%;%ZLIB_PATH%\lib;%MKL_PATH%\lib\intel64;$(VC_LibraryPath_x64);$(WindowsSDK_LibraryPath_x64);$(NETFXKitsDir)Lib\um\x64</LibraryPath>
  </PropertyGroup>
  <PropertyGroup Condition="'$(Configuration)|$(Platform)'=='Release|x64'">
    <LinkIncremental>false</LinkIncremental>
    <ExecutablePath>$(ExecutablePath)</ExecutablePath>
    <IntDir>$(Platform)\$(Configuration)\Marian\</IntDir>
    <IncludePath>..\src;..\src\3rd_party;%BOOST_INCLUDE_PATH%;%ZLIB_PATH%\include;%MKL_PATH%\include;$(VC_IncludePath);$(WindowsSDK_IncludePath);</IncludePath>
    <LibraryPath>%BOOST_LIB_PATH%;%ZLIB_PATH%\lib;%MKL_PATH%\lib\intel64;$(VC_LibraryPath_x64);$(WindowsSDK_LibraryPath_x64);$(NETFXKitsDir)Lib\um\x64</LibraryPath>
  </PropertyGroup>
  <ItemDefinitionGroup>
    <ClCompile>
      <AdditionalIncludeDirectories>$(MSMPI_INC); $(MSMPI_INC)\x64</AdditionalIncludeDirectories>
    </ClCompile>
    <Link>
      <AdditionalLibraryDirectories>$(OutDir);$(SolutionDir)$(Platform)\$(Configuration);$(SolutionDir)$(Platform)\$(Configuration);$(MSMPI_LIB64)</AdditionalLibraryDirectories>
    </Link>
  </ItemDefinitionGroup>
  <ItemDefinitionGroup Condition="'$(Configuration)|$(Platform)'=='Debug|x64'">
    <ClCompile>
      <PrecompiledHeader>
      </PrecompiledHeader>
      <WarningLevel>Level4</WarningLevel>
      <Optimization>Disabled</Optimization>
      <PreprocessorDefinitions>MKL_FOUND=1; MPI_FOUND=1; BLAS_FOUND=1; MKL_ILP64; WIN32;_DEBUG;_CONSOLE;_LIB;%(PreprocessorDefinitions)</PreprocessorDefinitions>
      <SDLCheck>true</SDLCheck>
      <TreatWarningAsError>true</TreatWarningAsError>
      <AdditionalOptions>/bigobj %(AdditionalOptions)</AdditionalOptions>
      <RuntimeLibrary Condition="'$(Configuration)|$(Platform)'=='Debug|x64'">MultiThreadedDebugDLL</RuntimeLibrary>
      <DisableSpecificWarnings>4996; 4702</DisableSpecificWarnings>
      <MultiProcessorCompilation>true</MultiProcessorCompilation>
      <MinimalRebuild>false</MinimalRebuild>
    </ClCompile>
    <Link>
      <SubSystem>Console</SubSystem>
      <GenerateDebugInformation>true</GenerateDebugInformation>
      <AdditionalDependencies>zlib.lib; msmpi.lib; mkl_intel_ilp64.lib; mkl_sequential.lib; mkl_core.lib; kernel32.lib; user32.lib; gdi32.lib; winspool.lib; comdlg32.lib; advapi32.lib; shell32.lib; ole32.lib; oleaut32.lib; uuid.lib; odbc32.lib; odbccp32.lib; %(AdditionalDependencies)</AdditionalDependencies>
      <StackReserveSize>100000000</StackReserveSize>
      <TreatLinkerWarningAsErrors>true</TreatLinkerWarningAsErrors>
    </Link>
  </ItemDefinitionGroup>
  <ItemDefinitionGroup Condition="'$(Configuration)|$(Platform)'=='Release|x64'">
    <ClCompile>
      <WarningLevel>Level4</WarningLevel>
      <PrecompiledHeader>
      </PrecompiledHeader>
      <Optimization>MaxSpeed</Optimization>
      <FunctionLevelLinking>true</FunctionLevelLinking>
      <IntrinsicFunctions>true</IntrinsicFunctions>
      <PreprocessorDefinitions>MKL_FOUND=1; MPI_FOUND=1; BLAS_FOUND=1; MKL_ILP64; WIN32;NDEBUG;_CONSOLE;_LIB;%(PreprocessorDefinitions)</PreprocessorDefinitions>
      <SDLCheck>true</SDLCheck>
      <FavorSizeOrSpeed>Speed</FavorSizeOrSpeed>
      <AdditionalOptions>/d2Zi+ /bigobj %(AdditionalOptions)</AdditionalOptions>
      <TreatWarningAsError>true</TreatWarningAsError>
      <RuntimeLibrary Condition="'$(Configuration)|$(Platform)'=='Release|x64'">MultiThreadedDLL</RuntimeLibrary>
      <RuntimeLibrary Condition="'$(Configuration)|$(Platform)'=='Release_NoOpt|x64'">MultiThreaded</RuntimeLibrary>
      <InlineFunctionExpansion>AnySuitable</InlineFunctionExpansion>
      <OmitFramePointers>true</OmitFramePointers>
      <DisableSpecificWarnings>4996; 4702</DisableSpecificWarnings>
      <MultiProcessorCompilation>true</MultiProcessorCompilation>
    </ClCompile>
    <Link>
      <SubSystem>Console</SubSystem>
      <GenerateDebugInformation>true</GenerateDebugInformation>
      <EnableCOMDATFolding>true</EnableCOMDATFolding>
      <OptimizeReferences>true</OptimizeReferences>
      <AdditionalDependencies>zlib.lib; msmpi.lib; mkl_intel_ilp64.lib; mkl_sequential.lib; mkl_core.lib; kernel32.lib; user32.lib; gdi32.lib; winspool.lib; comdlg32.lib; advapi32.lib; shell32.lib; ole32.lib; oleaut32.lib; uuid.lib; odbc32.lib; odbccp32.lib; %(AdditionalDependencies)</AdditionalDependencies>
      <StackReserveSize>100000000</StackReserveSize>
      <TreatLinkerWarningAsErrors>true</TreatLinkerWarningAsErrors>
    </Link>
  </ItemDefinitionGroup>
  <ItemGroup>
    <ClCompile Include="..\src\3rd_party\ExceptionWithCallStack.cpp" />
    <ClCompile Include="..\src\3rd_party\sentencepiece\src\bpe_model.cc" />
    <ClCompile Include="..\src\3rd_party\sentencepiece\src\bpe_model_test.cc" />
    <ClCompile Include="..\src\3rd_party\sentencepiece\src\bpe_model_trainer.cc" />
    <ClCompile Include="..\src\3rd_party\sentencepiece\src\bpe_model_trainer_test.cc" />
    <ClCompile Include="..\src\3rd_party\sentencepiece\src\builder.cc" />
    <ClCompile Include="..\src\3rd_party\sentencepiece\src\builder_test.cc" />
    <ClCompile Include="..\src\3rd_party\sentencepiece\src\char_model.cc" />
    <ClCompile Include="..\src\3rd_party\sentencepiece\src\char_model_test.cc" />
    <ClCompile Include="..\src\3rd_party\sentencepiece\src\char_model_trainer.cc" />
    <ClCompile Include="..\src\3rd_party\sentencepiece\src\char_model_trainer_test.cc" />
    <ClCompile Include="..\src\3rd_party\sentencepiece\src\compile_charsmap_main.cc" />
    <ClCompile Include="..\src\3rd_party\sentencepiece\src\error.cc" />
    <ClCompile Include="..\src\3rd_party\sentencepiece\src\filesystem.cc" />
    <ClCompile Include="..\src\3rd_party\sentencepiece\src\filesystem_test.cc" />
    <ClCompile Include="..\src\3rd_party\sentencepiece\src\flags.cc" />
    <ClCompile Include="..\src\3rd_party\sentencepiece\src\flags_test.cc" />
    <ClCompile Include="..\src\3rd_party\sentencepiece\src\freelist_test.cc" />
    <ClCompile Include="..\src\3rd_party\sentencepiece\src\model_factory.cc" />
    <ClCompile Include="..\src\3rd_party\sentencepiece\src\model_factory_test.cc" />
    <ClCompile Include="..\src\3rd_party\sentencepiece\src\model_interface.cc" />
    <ClCompile Include="..\src\3rd_party\sentencepiece\src\model_interface_test.cc" />
    <ClCompile Include="..\src\3rd_party\sentencepiece\src\normalizer.cc" />
    <ClCompile Include="..\src\3rd_party\sentencepiece\src\normalizer_test.cc" />
    <ClCompile Include="..\src\3rd_party\sentencepiece\src\sentencepiece_processor.cc" />
    <ClCompile Include="..\src\3rd_party\sentencepiece\src\sentencepiece_processor_test.cc" />
    <ClCompile Include="..\src\3rd_party\sentencepiece\src\sentencepiece_trainer.cc" />
    <ClCompile Include="..\src\3rd_party\sentencepiece\src\sentencepiece_trainer_test.cc" />
    <ClCompile Include="..\src\3rd_party\sentencepiece\src\spm_decode_main.cc" />
    <ClCompile Include="..\src\3rd_party\sentencepiece\src\spm_encode_main.cc" />
    <ClCompile Include="..\src\3rd_party\sentencepiece\src\spm_export_vocab_main.cc" />
    <ClCompile Include="..\src\3rd_party\sentencepiece\src\spm_normalize_main.cc" />
    <ClCompile Include="..\src\3rd_party\sentencepiece\src\spm_train_main.cc" />
    <ClCompile Include="..\src\3rd_party\sentencepiece\src\testharness.cc" />
    <ClCompile Include="..\src\3rd_party\sentencepiece\src\test_main.cc" />
    <ClCompile Include="..\src\3rd_party\sentencepiece\src\trainer_factory.cc" />
    <ClCompile Include="..\src\3rd_party\sentencepiece\src\trainer_factory_test.cc" />
    <ClCompile Include="..\src\3rd_party\sentencepiece\src\trainer_interface.cc" />
    <ClCompile Include="..\src\3rd_party\sentencepiece\src\trainer_interface_test.cc" />
    <ClCompile Include="..\src\3rd_party\sentencepiece\src\unicode_script.cc" />
    <ClCompile Include="..\src\3rd_party\sentencepiece\src\unicode_script_test.cc" />
    <ClCompile Include="..\src\3rd_party\sentencepiece\src\unigram_model.cc" />
    <ClCompile Include="..\src\3rd_party\sentencepiece\src\unigram_model_test.cc" />
    <ClCompile Include="..\src\3rd_party\sentencepiece\src\unigram_model_trainer.cc" />
    <ClCompile Include="..\src\3rd_party\sentencepiece\src\unigram_model_trainer_test.cc" />
    <ClCompile Include="..\src\3rd_party\sentencepiece\src\util.cc" />
    <ClCompile Include="..\src\3rd_party\sentencepiece\src\util_test.cc" />
    <ClCompile Include="..\src\3rd_party\sentencepiece\src\word_model.cc" />
    <ClCompile Include="..\src\3rd_party\sentencepiece\src\word_model_test.cc" />
    <ClCompile Include="..\src\3rd_party\sentencepiece\src\word_model_trainer.cc" />
    <ClCompile Include="..\src\3rd_party\sentencepiece\src\word_model_trainer_test.cc" />
    <ClCompile Include="..\src\3rd_party\yaml-cpp\binary_renamed.cpp" />
    <ClCompile Include="..\src\3rd_party\yaml-cpp\yaml-node.cpp" />
    <ClInclude Include="..\src\3rd_party\ExceptionWithCallStack.h" />
<<<<<<< HEAD
    <ClInclude Include="..\src\command\marian_train.cpp" />
=======
    <ClInclude Include="..\src\3rd_party\sentencepiece\src\bpe_model.h" />
    <ClInclude Include="..\src\3rd_party\sentencepiece\src\bpe_model_trainer.h" />
    <ClInclude Include="..\src\3rd_party\sentencepiece\src\builder.h" />
    <ClInclude Include="..\src\3rd_party\sentencepiece\src\char_model.h" />
    <ClInclude Include="..\src\3rd_party\sentencepiece\src\char_model_trainer.h" />
    <ClInclude Include="..\src\3rd_party\sentencepiece\src\common.h" />
    <ClInclude Include="..\src\3rd_party\sentencepiece\src\filesystem.h" />
    <ClInclude Include="..\src\3rd_party\sentencepiece\src\flags.h" />
    <ClInclude Include="..\src\3rd_party\sentencepiece\src\freelist.h" />
    <ClInclude Include="..\src\3rd_party\sentencepiece\src\model_factory.h" />
    <ClInclude Include="..\src\3rd_party\sentencepiece\src\model_interface.h" />
    <ClInclude Include="..\src\3rd_party\sentencepiece\src\normalization_rule.h" />
    <ClInclude Include="..\src\3rd_party\sentencepiece\src\normalizer.h" />
    <ClInclude Include="..\src\3rd_party\sentencepiece\src\sentencepiece_processor.h" />
    <ClInclude Include="..\src\3rd_party\sentencepiece\src\sentencepiece_trainer.h" />
    <ClInclude Include="..\src\3rd_party\sentencepiece\src\testharness.h" />
    <ClInclude Include="..\src\3rd_party\sentencepiece\src\trainer_factory.h" />
    <ClInclude Include="..\src\3rd_party\sentencepiece\src\trainer_interface.h" />
    <ClInclude Include="..\src\3rd_party\sentencepiece\src\unicode_script.h" />
    <ClInclude Include="..\src\3rd_party\sentencepiece\src\unicode_script_map.h" />
    <ClInclude Include="..\src\3rd_party\sentencepiece\src\unigram_model.h" />
    <ClInclude Include="..\src\3rd_party\sentencepiece\src\unigram_model_trainer.h" />
    <ClInclude Include="..\src\3rd_party\sentencepiece\src\util.h" />
    <ClInclude Include="..\src\3rd_party\sentencepiece\src\word_model.h" />
    <ClInclude Include="..\src\3rd_party\sentencepiece\src\word_model_trainer.h" />
    <ClInclude Include="..\src\command\marian.cpp" />
>>>>>>> 3efc217c
    <ClInclude Include="..\src\command\marian_decoder.cpp" />
    <ClInclude Include="..\src\command\marian_scorer.cpp" />
    <ClInclude Include="..\src\command\marian_vocab.cpp" />
    <ClInclude Include="..\src\command\marian_conv.cpp" />
    <ClCompile Include="..\src\command\marian.cpp" />
    <ClCompile Include="..\src\common\binary.cpp" />
    <ClCompile Include="..\src\common\cli_helper.cpp" />
    <ClCompile Include="..\src\common\cli_wrapper.cpp" />
    <ClCompile Include="..\src\common\config_validator.cpp" />
    <ClCompile Include="..\src\common\io.cpp" />
    <ClCompile Include="..\src\common\utils.cpp" />
    <ClCompile Include="..\src\common\logging.cpp" />
    <ClCompile Include="..\src\common\config.cpp" />
    <ClCompile Include="..\src\common\config_parser.cpp" />
    <ClCompile Include="..\src\common\version.cpp" />
    <ClCompile Include="..\src\data\alignment.cpp" />
    <ClCompile Include="..\src\data\default_vocab.cpp" />
    <ClCompile Include="..\src\data\sentencepiece_vocab.cpp" />
    <ClCompile Include="..\src\data\vocab.cpp" />
    <ClCompile Include="..\src\data\corpus_base.cpp" />
    <ClCompile Include="..\src\data\corpus.cpp" />
    <ClCompile Include="..\src\data\corpus_nbest.cpp" />
    <ClCompile Include="..\src\data\text_input.cpp" />
    <ClCompile Include="..\src\3rd_party\cnpy\cnpy.cpp" />
    <ClCompile Include="..\src\3rd_party\exception.cpp" />
    <ClCompile Include="..\src\3rd_party\svd\svd.cpp" />
    <ClCompile Include="..\src\layers\loss.cpp" />
    <ClCompile Include="..\src\layers\weight.cpp" />
    <ClCompile Include="..\src\microsoft\quicksand.cpp">
      <ExcludedFromBuild Condition="'$(Configuration)|$(Platform)'=='Debug|x64'">false</ExcludedFromBuild>
    </ClCompile>
    <ClCompile Include="..\src\rescorer\score_collector.cpp" />
    <ClCompile Include="..\src\tensors\backend.cpp" />
    <ClCompile Include="..\src\tensors\cpu\device.cpp" />
    <ClCompile Include="..\src\tensors\cpu\prod.cpp" />
    <ClCompile Include="..\src\tensors\cpu\sharp\avx_gemm.cpp" />
    <ClCompile Include="..\src\tensors\cpu\sharp\int_gemm.cpp" />
    <ClCompile Include="..\src\tensors\cpu\sharp\sse_gemm.cpp" />
    <ClCompile Include="..\src\tensors\cpu\tensor_operators.cpp" />
    <ClCompile Include="..\src\graph\expression_graph.cpp" />
    <ClCompile Include="..\src\graph\expression_operators.cpp" />
    <ClCompile Include="..\src\graph\node.cpp" />
    <ClCompile Include="..\src\graph\node_operators.cpp" />
    <ClCompile Include="..\src\graph\node_initializers.cpp" />
    <ClCompile Include="..\src\rnn\cells.cpp" />
    <ClCompile Include="..\src\rnn\attention.cpp" />
    <ClCompile Include="..\src\optimizers\clippers.cpp" />
    <ClCompile Include="..\src\optimizers\optimizers.cpp" />
    <ClCompile Include="..\src\models\model_factory.cpp" />
    <ClCompile Include="..\src\models\encoder_decoder.cpp" />
    <ClCompile Include="..\src\tensors\rand.cpp" />
    <ClCompile Include="..\src\training\communicator.cpp" />
    <ClCompile Include="..\src\training\graph_group_multinode_sync.cpp" />
    <ClCompile Include="..\src\translator\history.cpp" />
    <ClCompile Include="..\src\translator\output_collector.cpp" />
    <ClCompile Include="..\src\translator\nth_element.cpp" />
    <ClCompile Include="..\src\translator\helpers.cpp" />
    <ClCompile Include="..\src\translator\output_printer.cpp" />
    <ClCompile Include="..\src\translator\scorers.cpp" />
    <ClCompile Include="..\src\training\graph_group_async.cpp" />
    <ClCompile Include="..\src\training\graph_group_async_drop.cpp" />
    <ClCompile Include="..\src\training\graph_group_sync.cpp" />
    <ClCompile Include="..\src\training\graph_group_singleton.cpp" />
    <ClCompile Include="..\src\training\graph_group_multinode.cpp" />
    <ClCompile Include="..\src\training\validator.cpp" />
    <ClCompile Include="..\src\3rd_party\yaml-cpp\convert.cpp" />
    <ClCompile Include="..\src\3rd_party\yaml-cpp\directives.cpp" />
    <ClCompile Include="..\src\3rd_party\yaml-cpp\emit.cpp" />
    <ClCompile Include="..\src\3rd_party\yaml-cpp\emitfromevents.cpp" />
    <ClCompile Include="..\src\3rd_party\yaml-cpp\emitter.cpp" />
    <ClCompile Include="..\src\3rd_party\yaml-cpp\emitterstate.cpp" />
    <ClCompile Include="..\src\3rd_party\yaml-cpp\emitterutils.cpp" />
    <ClCompile Include="..\src\3rd_party\yaml-cpp\exceptions.cpp" />
    <ClCompile Include="..\src\3rd_party\yaml-cpp\exp.cpp" />
    <ClCompile Include="..\src\3rd_party\yaml-cpp\memory.cpp" />
    <ClCompile Include="..\src\3rd_party\yaml-cpp\node_data.cpp" />
    <ClCompile Include="..\src\3rd_party\yaml-cpp\nodebuilder.cpp" />
    <ClCompile Include="..\src\3rd_party\yaml-cpp\nodeevents.cpp" />
    <ClCompile Include="..\src\3rd_party\yaml-cpp\null.cpp" />
    <ClCompile Include="..\src\3rd_party\yaml-cpp\ostream_wrapper.cpp" />
    <ClCompile Include="..\src\3rd_party\yaml-cpp\parse.cpp" />
    <ClCompile Include="..\src\3rd_party\yaml-cpp\parser.cpp" />
    <ClCompile Include="..\src\3rd_party\yaml-cpp\regex_yaml.cpp" />
    <ClCompile Include="..\src\3rd_party\yaml-cpp\scanner.cpp" />
    <ClCompile Include="..\src\3rd_party\yaml-cpp\scanscalar.cpp" />
    <ClCompile Include="..\src\3rd_party\yaml-cpp\scantag.cpp" />
    <ClCompile Include="..\src\3rd_party\yaml-cpp\scantoken.cpp" />
    <ClCompile Include="..\src\3rd_party\yaml-cpp\simplekey.cpp" />
    <ClCompile Include="..\src\3rd_party\yaml-cpp\singledocparser.cpp" />
    <ClCompile Include="..\src\3rd_party\yaml-cpp\stream.cpp" />
    <ClCompile Include="..\src\3rd_party\yaml-cpp\tag.cpp" />
    <ClCompile Include="..\src\3rd_party\yaml-cpp\contrib\graphbuilder.cpp" />
    <ClCompile Include="..\src\3rd_party\yaml-cpp\contrib\graphbuilderadapter.cpp" />
  </ItemGroup>
  <ItemGroup>
    <ClInclude Include="..\src\common\binary.h" />
    <ClInclude Include="..\src\common\cli_helper.h" />
    <ClInclude Include="..\src\common\cli_wrapper.h" />
    <ClInclude Include="..\src\common\config_validator.h" />
    <ClInclude Include="..\src\common\filesystem.h" />
    <ClInclude Include="..\src\common\hash.h" />
    <ClInclude Include="..\src\common\io.h" />
    <ClInclude Include="..\src\common\io_item.h" />
    <ClInclude Include="..\src\common\timer.h" />
    <ClInclude Include="..\src\common\types.h" />
    <ClInclude Include="..\src\common\version.h" />
    <ClInclude Include="..\src\layers\loss.h" />
    <ClInclude Include="..\src\layers\weight.h" />
    <ClInclude Include="..\src\marian.h" />
    <ClInclude Include="..\src\3rd_party\catch.hpp" />
    <ClInclude Include="..\src\3rd_party\exception.h" />
    <ClInclude Include="..\src\3rd_party\reduce_all.h" />
    <ClInclude Include="..\src\3rd_party\threadpool.h" />
    <ClInclude Include="..\src\3rd_party\cnpy\cnpy.h" />
    <ClInclude Include="..\src\3rd_party\spdlog\async_logger.h" />
    <ClInclude Include="..\src\3rd_party\spdlog\common.h" />
    <ClInclude Include="..\src\3rd_party\spdlog\formatter.h" />
    <ClInclude Include="..\src\3rd_party\spdlog\logger.h" />
    <ClInclude Include="..\src\3rd_party\spdlog\spdlog.h" />
    <ClInclude Include="..\src\3rd_party\spdlog\tweakme.h" />
    <ClInclude Include="..\src\3rd_party\spdlog\bench\utils.h" />
    <ClInclude Include="..\src\3rd_party\spdlog\bench\latency\utils.h" />
    <ClInclude Include="..\src\3rd_party\spdlog\details\async_logger_impl.h" />
    <ClInclude Include="..\src\3rd_party\spdlog\details\async_log_helper.h" />
    <ClInclude Include="..\src\3rd_party\spdlog\details\file_helper.h" />
    <ClInclude Include="..\src\3rd_party\spdlog\details\format.h" />
    <ClInclude Include="..\src\3rd_party\spdlog\details\line_logger_fwd.h" />
    <ClInclude Include="..\src\3rd_party\spdlog\details\line_logger_impl.h" />
    <ClInclude Include="..\src\3rd_party\spdlog\details\logger_impl.h" />
    <ClInclude Include="..\src\3rd_party\spdlog\details\log_msg.h" />
    <ClInclude Include="..\src\3rd_party\spdlog\details\mpmc_bounded_q.h" />
    <ClInclude Include="..\src\3rd_party\spdlog\details\null_mutex.h" />
    <ClInclude Include="..\src\3rd_party\spdlog\details\os.h" />
    <ClInclude Include="..\src\3rd_party\spdlog\details\pattern_formatter_impl.h" />
    <ClInclude Include="..\src\3rd_party\spdlog\details\registry.h" />
    <ClInclude Include="..\src\3rd_party\spdlog\details\spdlog_impl.h" />
    <ClInclude Include="..\src\3rd_party\spdlog\example\utils.h" />
    <ClInclude Include="..\src\3rd_party\spdlog\include\spdlog\async_logger.h" />
    <ClInclude Include="..\src\3rd_party\spdlog\include\spdlog\common.h" />
    <ClInclude Include="..\src\3rd_party\spdlog\include\spdlog\formatter.h" />
    <ClInclude Include="..\src\3rd_party\spdlog\include\spdlog\logger.h" />
    <ClInclude Include="..\src\3rd_party\spdlog\include\spdlog\spdlog.h" />
    <ClInclude Include="..\src\3rd_party\spdlog\include\spdlog\tweakme.h" />
    <ClInclude Include="..\src\3rd_party\spdlog\include\spdlog\details\async_logger_impl.h" />
    <ClInclude Include="..\src\3rd_party\spdlog\include\spdlog\details\async_log_helper.h" />
    <ClInclude Include="..\src\3rd_party\spdlog\include\spdlog\details\file_helper.h" />
    <ClInclude Include="..\src\3rd_party\spdlog\include\spdlog\details\logger_impl.h" />
    <ClInclude Include="..\src\3rd_party\spdlog\include\spdlog\details\log_msg.h" />
    <ClInclude Include="..\src\3rd_party\spdlog\include\spdlog\details\mpmc_bounded_q.h" />
    <ClInclude Include="..\src\3rd_party\spdlog\include\spdlog\details\null_mutex.h" />
    <ClInclude Include="..\src\3rd_party\spdlog\include\spdlog\details\os.h" />
    <ClInclude Include="..\src\3rd_party\spdlog\include\spdlog\details\pattern_formatter_impl.h" />
    <ClInclude Include="..\src\3rd_party\spdlog\include\spdlog\details\registry.h" />
    <ClInclude Include="..\src\3rd_party\spdlog\include\spdlog\details\spdlog_impl.h" />
    <ClInclude Include="..\src\3rd_party\spdlog\include\spdlog\fmt\fmt.h" />
    <ClInclude Include="..\src\3rd_party\spdlog\include\spdlog\fmt\ostr.h" />
    <ClInclude Include="..\src\3rd_party\spdlog\include\spdlog\fmt\bundled\format.h" />
    <ClInclude Include="..\src\3rd_party\spdlog\include\spdlog\fmt\bundled\ostream.h" />
    <ClInclude Include="..\src\3rd_party\spdlog\include\spdlog\fmt\bundled\posix.h" />
    <ClInclude Include="..\src\3rd_party\spdlog\include\spdlog\fmt\bundled\time.h" />
    <ClInclude Include="..\src\3rd_party\spdlog\include\spdlog\sinks\android_sink.h" />
    <ClInclude Include="..\src\3rd_party\spdlog\include\spdlog\sinks\ansicolor_sink.h" />
    <ClInclude Include="..\src\3rd_party\spdlog\include\spdlog\sinks\base_sink.h" />
    <ClInclude Include="..\src\3rd_party\spdlog\include\spdlog\sinks\dist_sink.h" />
    <ClInclude Include="..\src\3rd_party\spdlog\include\spdlog\sinks\file_sinks.h" />
    <ClInclude Include="..\src\3rd_party\spdlog\include\spdlog\sinks\msvc_sink.h" />
    <ClInclude Include="..\src\3rd_party\spdlog\include\spdlog\sinks\null_sink.h" />
    <ClInclude Include="..\src\3rd_party\spdlog\include\spdlog\sinks\ostream_sink.h" />
    <ClInclude Include="..\src\3rd_party\spdlog\include\spdlog\sinks\sink.h" />
    <ClInclude Include="..\src\3rd_party\spdlog\include\spdlog\sinks\stdout_sinks.h" />
    <ClInclude Include="..\src\3rd_party\spdlog\include\spdlog\sinks\syslog_sink.h" />
    <ClInclude Include="..\src\3rd_party\spdlog\include\spdlog\sinks\wincolor_sink.h" />
    <ClInclude Include="..\src\3rd_party\spdlog\sinks\android_sink.h" />
    <ClInclude Include="..\src\3rd_party\spdlog\sinks\ansicolor_sink.h" />
    <ClInclude Include="..\src\3rd_party\spdlog\sinks\base_sink.h" />
    <ClInclude Include="..\src\3rd_party\spdlog\sinks\dist_sink.h" />
    <ClInclude Include="..\src\3rd_party\spdlog\sinks\file_sinks.h" />
    <ClInclude Include="..\src\3rd_party\spdlog\sinks\msvc_sink.h" />
    <ClInclude Include="..\src\3rd_party\spdlog\sinks\null_sink.h" />
    <ClInclude Include="..\src\3rd_party\spdlog\sinks\ostream_sink.h" />
    <ClInclude Include="..\src\3rd_party\spdlog\sinks\sink.h" />
    <ClInclude Include="..\src\3rd_party\spdlog\sinks\stdout_sinks.h" />
    <ClInclude Include="..\src\3rd_party\spdlog\sinks\syslog_sink.h" />
    <ClInclude Include="..\src\3rd_party\spdlog\tests\catch.hpp" />
    <ClInclude Include="..\src\3rd_party\spdlog\tests\includes.h" />
    <ClInclude Include="..\src\3rd_party\spdlog\tests\utils.h" />
    <ClInclude Include="..\src\3rd_party\svd\defs_and_types.h" />
    <ClInclude Include="..\src\3rd_party\svd\svd.h" />
    <ClInclude Include="..\src\3rd_party\yaml-cpp\anchor.h" />
    <ClInclude Include="..\src\3rd_party\yaml-cpp\binary.h" />
    <ClInclude Include="..\src\3rd_party\yaml-cpp\collectionstack.h" />
    <ClInclude Include="..\src\3rd_party\yaml-cpp\directives.h" />
    <ClInclude Include="..\src\3rd_party\yaml-cpp\dll.h" />
    <ClInclude Include="..\src\3rd_party\yaml-cpp\emitfromevents.h" />
    <ClInclude Include="..\src\3rd_party\yaml-cpp\emitter.h" />
    <ClInclude Include="..\src\3rd_party\yaml-cpp\emitterdef.h" />
    <ClInclude Include="..\src\3rd_party\yaml-cpp\emittermanip.h" />
    <ClInclude Include="..\src\3rd_party\yaml-cpp\emitterstate.h" />
    <ClInclude Include="..\src\3rd_party\yaml-cpp\emitterstyle.h" />
    <ClInclude Include="..\src\3rd_party\yaml-cpp\emitterutils.h" />
    <ClInclude Include="..\src\3rd_party\yaml-cpp\eventhandler.h" />
    <ClInclude Include="..\src\3rd_party\yaml-cpp\exceptions.h" />
    <ClInclude Include="..\src\3rd_party\yaml-cpp\exp.h" />
    <ClInclude Include="..\src\3rd_party\yaml-cpp\indentation.h" />
    <ClInclude Include="..\src\3rd_party\yaml-cpp\mark.h" />
    <ClInclude Include="..\src\3rd_party\yaml-cpp\nodebuilder.h" />
    <ClInclude Include="..\src\3rd_party\yaml-cpp\nodeevents.h" />
    <ClInclude Include="..\src\3rd_party\yaml-cpp\noncopyable.h" />
    <ClInclude Include="..\src\3rd_party\yaml-cpp\null.h" />
    <ClInclude Include="..\src\3rd_party\yaml-cpp\ostream_wrapper.h" />
    <ClInclude Include="..\src\3rd_party\yaml-cpp\parser.h" />
    <ClInclude Include="..\src\3rd_party\yaml-cpp\ptr_vector.h" />
    <ClInclude Include="..\src\3rd_party\yaml-cpp\regeximpl.h" />
    <ClInclude Include="..\src\3rd_party\yaml-cpp\regex_yaml.h" />
    <ClInclude Include="..\src\3rd_party\yaml-cpp\scanner.h" />
    <ClInclude Include="..\src\3rd_party\yaml-cpp\scanscalar.h" />
    <ClInclude Include="..\src\3rd_party\yaml-cpp\scantag.h" />
    <ClInclude Include="..\src\3rd_party\yaml-cpp\setting.h" />
    <ClInclude Include="..\src\3rd_party\yaml-cpp\singledocparser.h" />
    <ClInclude Include="..\src\3rd_party\yaml-cpp\stlemitter.h" />
    <ClInclude Include="..\src\3rd_party\yaml-cpp\stream.h" />
    <ClInclude Include="..\src\3rd_party\yaml-cpp\streamcharsource.h" />
    <ClInclude Include="..\src\3rd_party\yaml-cpp\stringsource.h" />
    <ClInclude Include="..\src\3rd_party\yaml-cpp\tag.h" />
    <ClInclude Include="..\src\3rd_party\yaml-cpp\token.h" />
    <ClInclude Include="..\src\3rd_party\yaml-cpp\traits.h" />
    <ClInclude Include="..\src\3rd_party\yaml-cpp\yaml.h" />
    <ClInclude Include="..\src\3rd_party\yaml-cpp\contrib\anchordict.h" />
    <ClInclude Include="..\src\3rd_party\yaml-cpp\contrib\graphbuilder.h" />
    <ClInclude Include="..\src\3rd_party\yaml-cpp\contrib\graphbuilderadapter.h" />
    <ClInclude Include="..\src\3rd_party\yaml-cpp\node\convert.h" />
    <ClInclude Include="..\src\3rd_party\yaml-cpp\node\emit.h" />
    <ClInclude Include="..\src\3rd_party\yaml-cpp\node\impl.h" />
    <ClInclude Include="..\src\3rd_party\yaml-cpp\node\iterator.h" />
    <ClInclude Include="..\src\3rd_party\yaml-cpp\node\node.h" />
    <ClInclude Include="..\src\3rd_party\yaml-cpp\node\parse.h" />
    <ClInclude Include="..\src\3rd_party\yaml-cpp\node\ptr.h" />
    <ClInclude Include="..\src\3rd_party\yaml-cpp\node\type.h" />
    <ClInclude Include="..\src\3rd_party\yaml-cpp\node\detail\bool_type.h" />
    <ClInclude Include="..\src\3rd_party\yaml-cpp\node\detail\impl.h" />
    <ClInclude Include="..\src\3rd_party\yaml-cpp\node\detail\iterator.h" />
    <ClInclude Include="..\src\3rd_party\yaml-cpp\node\detail\iterator_fwd.h" />
    <ClInclude Include="..\src\3rd_party\yaml-cpp\node\detail\memory.h" />
    <ClInclude Include="..\src\3rd_party\yaml-cpp\node\detail\node.h" />
    <ClInclude Include="..\src\3rd_party\yaml-cpp\node\detail\node_data.h" />
    <ClInclude Include="..\src\3rd_party\yaml-cpp\node\detail\node_iterator.h" />
    <ClInclude Include="..\src\3rd_party\yaml-cpp\node\detail\node_ref.h" />
    <ClInclude Include="..\src\common\compile_time_crc32.h" />
    <ClInclude Include="..\src\common\config.h" />
    <ClInclude Include="..\src\common\config_parser.h" />
    <ClInclude Include="..\src\common\definitions.h" />
    <ClInclude Include="..\src\common\file_stream.h" />
    <ClInclude Include="..\src\common\keywords.h" />
    <ClInclude Include="..\src\common\logging.h" />
    <ClInclude Include="..\src\common\options.h" />
    <ClInclude Include="..\src\common\regex.h" />
    <ClInclude Include="..\src\common\shape.h" />
    <ClInclude Include="..\src\common\utils.h" />
    <ClInclude Include="..\src\common\project_version.h" />
    <ClInclude Include="..\src\data\alignment.h" />
    <ClInclude Include="..\src\data\batch.h" />
    <ClInclude Include="..\src\data\batch_generator.h" />
    <ClInclude Include="..\src\data\batch_stats.h" />
    <ClInclude Include="..\src\data\corpus.h" />
    <ClInclude Include="..\src\data\corpus_base.h" />
    <ClInclude Include="..\src\data\corpus_nbest.h" />
    <ClInclude Include="..\src\data\dataset.h" />
    <ClInclude Include="..\src\data\npz_converter.h" />
    <ClInclude Include="..\src\data\rng_engine.h" />
    <ClInclude Include="..\src\data\shortlist.h" />
    <ClInclude Include="..\src\data\text_input.h" />
    <ClInclude Include="..\src\data\types.h" />
    <ClInclude Include="..\src\data\vocab.h" />
    <ClInclude Include="..\src\functional\array.h" />
    <ClInclude Include="..\src\functional\defs.h" />
    <ClInclude Include="..\src\functional\floats.h" />
    <ClInclude Include="..\src\functional\functional.h" />
    <ClInclude Include="..\src\functional\operands.h" />
    <ClInclude Include="..\src\functional\predicates.h" />
    <ClInclude Include="..\src\functional\shape.h" />
    <ClInclude Include="..\src\functional\tensor.h" />
    <ClInclude Include="..\src\functional\tmp.h" />
    <ClInclude Include="..\src\graph\auto_tuner.h" />
    <ClInclude Include="..\src\graph\chainable.h" />
    <ClInclude Include="..\src\graph\expression_graph.h" />
    <ClInclude Include="..\src\graph\expression_operators.h" />
    <ClInclude Include="..\src\graph\node.h" />
    <ClInclude Include="..\src\graph\node_initializers.h" />
    <ClInclude Include="..\src\graph\node_operators.h" />
    <ClInclude Include="..\src\graph\node_operators_binary.h" />
    <ClInclude Include="..\src\graph\node_operators_unary.h" />
    <ClInclude Include="..\src\graph\parameters.h" />
    <ClInclude Include="..\src\layers\constructors.h" />
    <ClInclude Include="..\src\layers\factory.h" />
    <ClInclude Include="..\src\layers\generic.h" />
    <ClInclude Include="..\src\layers\guided_alignment.h" />
    <ClInclude Include="..\src\layers\word2vec_reader.h" />
    <ClInclude Include="..\src\microsoft\quicksand.h" />
    <ClInclude Include="..\src\models\amun.h" />
    <ClInclude Include="..\src\models\char_s2s.h" />
    <ClInclude Include="..\src\models\costs.h" />
    <ClInclude Include="..\src\models\decoder.h" />
    <ClInclude Include="..\src\models\encoder.h" />
    <ClInclude Include="..\src\models\encoder_decoder.h" />
    <ClInclude Include="..\src\models\hardatt.h" />
    <ClInclude Include="..\src\models\model_base.h" />
    <ClInclude Include="..\src\models\model_factory.h" />
    <ClInclude Include="..\src\models\model_task.h" />
    <ClInclude Include="..\src\models\nematus.h" />
    <ClInclude Include="..\src\models\s2s.h" />
    <ClInclude Include="..\src\models\states.h" />
    <ClCompile Include="..\src\models\transformer.h" />
    <ClInclude Include="..\src\models\experimental\lex_probs.h" />
    <ClInclude Include="..\src\models\transformer_factory.h" />
    <ClInclude Include="..\src\optimizers\clippers.h" />
    <ClInclude Include="..\src\optimizers\optimizers.h" />
    <ClInclude Include="..\src\rescorer\rescorer.h" />
    <ClInclude Include="..\src\rescorer\score_collector.h" />
    <ClInclude Include="..\src\rnn\attention.h" />
    <ClInclude Include="..\src\rnn\attention_constructors.h" />
    <ClInclude Include="..\src\rnn\cells.h" />
    <ClInclude Include="..\src\rnn\constructors.h" />
    <ClInclude Include="..\src\rnn\rnn.h" />
    <ClInclude Include="..\src\rnn\types.h" />
    <ClInclude Include="..\src\tensors\allocator.h" />
    <ClInclude Include="..\src\tensors\backend.h" />
    <ClInclude Include="..\src\tensors\cpu\sharp\int_gemm.h" />
    <ClInclude Include="..\src\tensors\device.h" />
    <ClInclude Include="..\src\tensors\dispatch.h" />
    <ClInclude Include="..\src\tensors\gpu\add.h" />
    <ClInclude Include="..\src\tensors\gpu\algorithm.h" />
    <ClInclude Include="..\src\tensors\gpu\backend.h" />
    <ClInclude Include="..\src\tensors\gpu\cuda_helpers.h" />
    <ClInclude Include="..\src\tensors\gpu\cudnn_wrappers.h" />
    <ClInclude Include="..\src\tensors\gpu\element.h" />
    <ClInclude Include="..\src\tensors\gpu\prod.h" />
    <ClInclude Include="..\src\tensors\gpu\sparse.h" />
    <ClInclude Include="..\src\tensors\memory_piece.h" />
    <ClInclude Include="..\src\tensors\rand.h" />
    <ClInclude Include="..\src\tensors\tensor.h" />
    <ClInclude Include="..\src\tensors\tensor_allocator.h" />
    <ClInclude Include="..\src\tensors\tensor_operators.h" />
    <ClInclude Include="..\src\tensors\types.h" />
    <ClInclude Include="..\src\tensors\cpu\add.h" />
    <ClInclude Include="..\src\tensors\cpu\backend.h" />
    <ClInclude Include="..\src\tensors\cpu\element.h" />
    <ClInclude Include="..\src\tensors\cpu\int16.h" />
    <ClInclude Include="..\src\training\communicator.h" />
    <ClInclude Include="..\src\training\graph_group.h" />
    <ClInclude Include="..\src\training\graph_group_async.h" />
    <ClInclude Include="..\src\training\graph_group_async_drop.h" />
    <ClInclude Include="..\src\training\graph_group_multinode.h" />
    <ClInclude Include="..\src\training\graph_group_multinode_sync.h" />
    <ClInclude Include="..\src\training\graph_group_singleton.h" />
    <ClInclude Include="..\src\training\graph_group_sync.h" />
    <ClInclude Include="..\src\training\scheduler.h" />
    <ClInclude Include="..\src\training\training.h" />
    <ClInclude Include="..\src\training\training_state.h" />
    <ClInclude Include="..\src\training\validator.h" />
    <ClInclude Include="..\src\training\gradient_dropping\dropper.h" />
    <ClInclude Include="..\src\training\gradient_dropping\sparse_tensor.h" />
    <ClInclude Include="..\src\training\gradient_dropping\gpu\sparse_algorithm.h" />
    <ClInclude Include="..\src\translator\beam_search.h" />
    <ClInclude Include="..\src\translator\helpers.h" />
    <ClInclude Include="..\src\translator\history.h" />
    <ClInclude Include="..\src\translator\hypothesis.h" />
    <ClInclude Include="..\src\translator\nth_element.h" />
    <ClInclude Include="..\src\translator\output_collector.h" />
    <ClInclude Include="..\src\translator\output_printer.h" />
    <ClInclude Include="..\src\translator\printer.h" />
    <ClInclude Include="..\src\translator\scorers.h" />
    <ClInclude Include="..\src\translator\translator.h" />
  </ItemGroup>
  <ItemGroup>
    <None Include="..\src\3rd_party\sentencepiece\src\sentencepiece.proto" />
    <None Include="..\src\3rd_party\sentencepiece\src\sentencepiece_model.proto" />
    <None Include="..\src\tensors\gpu\add.cu">
      <ExcludedFromBuild Condition="'$(Configuration)|$(Platform)'=='Debug|x64'">true</ExcludedFromBuild>
    </None>
    <None Include="..\src\tensors\gpu\add.inc" />
    <None Include="..\src\tensors\gpu\algorithm.cu">
      <ExcludedFromBuild Condition="'$(Configuration)|$(Platform)'=='Debug|x64'">true</ExcludedFromBuild>
    </None>
    <None Include="..\src\tensors\gpu\cudnn_wrappers.cu">
      <ExcludedFromBuild Condition="'$(Configuration)|$(Platform)'=='Debug|x64'">true</ExcludedFromBuild>
    </None>
    <None Include="..\src\tensors\gpu\device.cu">
      <ExcludedFromBuild Condition="'$(Configuration)|$(Platform)'=='Debug|x64'">true</ExcludedFromBuild>
    </None>
    <None Include="..\src\tensors\gpu\element.cu">
      <ExcludedFromBuild Condition="'$(Configuration)|$(Platform)'=='Debug|x64'">true</ExcludedFromBuild>
    </None>
    <None Include="..\src\tensors\gpu\element.inc" />
    <None Include="..\src\tensors\gpu\prod.cu">
      <ExcludedFromBuild Condition="'$(Configuration)|$(Platform)'=='Debug|x64'">true</ExcludedFromBuild>
    </None>
    <None Include="..\src\tensors\gpu\sparse.cu">
      <ExcludedFromBuild Condition="'$(Configuration)|$(Platform)'=='Debug|x64'">true</ExcludedFromBuild>
    </None>
    <None Include="..\src\tensors\gpu\tensor_operators.cu">
      <ExcludedFromBuild Condition="'$(Configuration)|$(Platform)'=='Debug|x64'">true</ExcludedFromBuild>
    </None>
    <None Include="..\src\training\communicator_nccl.h" />
    <None Include=".editorConfig" />
  </ItemGroup>
  <ItemGroup>
    <Text Include="..\src\3rd_party\sentencepiece\src\CMakeLists.txt" />
  </ItemGroup>
  <Import Project="$(VCTargetsPath)\Microsoft.Cpp.targets" />
  <ImportGroup Label="ExtensionTargets">
  </ImportGroup>
</Project><|MERGE_RESOLUTION|>--- conflicted
+++ resolved
@@ -1,610 +1,606 @@
-﻿<?xml version="1.0" encoding="utf-8"?>
-<Project DefaultTargets="Build" ToolsVersion="15.0" xmlns="http://schemas.microsoft.com/developer/msbuild/2003">
-  <ItemGroup Label="ProjectConfigurations">
-    <ProjectConfiguration Include="Debug|x64">
-      <Configuration>Debug</Configuration>
-      <Platform>x64</Platform>
-    </ProjectConfiguration>
-    <ProjectConfiguration Include="Release|x64">
-      <Configuration>Release</Configuration>
-      <Platform>x64</Platform>
-    </ProjectConfiguration>
-  </ItemGroup>
-  <PropertyGroup Label="Globals">
-    <ProjectGuid>{E2F320FE-0C01-4C80-810C-3A92205A29DC}</ProjectGuid>
-    <Keyword>Win32Proj</Keyword>
-    <RootNamespace>Marian</RootNamespace>
-    <ProjectName>Marian</ProjectName>
-    <WindowsTargetPlatformVersion>8.1</WindowsTargetPlatformVersion>
-  </PropertyGroup>
-  <Import Project="$(VCTargetsPath)\Microsoft.Cpp.Default.props" />
-  <PropertyGroup Condition="'$(Configuration)|$(Platform)'=='Debug|x64'" Label="Configuration">
-    <ConfigurationType>Application</ConfigurationType>
-    <UseDebugLibraries>true</UseDebugLibraries>
-    <PlatformToolset>v140</PlatformToolset>
-    <CharacterSet>Unicode</CharacterSet>
-  </PropertyGroup>
-  <PropertyGroup Condition="'$(Configuration)|$(Platform)'=='Release|x64'" Label="Configuration">
-    <ConfigurationType>Application</ConfigurationType>
-    <UseDebugLibraries>false</UseDebugLibraries>
-    <PlatformToolset>v140</PlatformToolset>
-    <WholeProgramOptimization>true</WholeProgramOptimization>
-    <CharacterSet>Unicode</CharacterSet>
-  </PropertyGroup>
-  <Import Project="$(VCTargetsPath)\Microsoft.Cpp.props" />
-  <ImportGroup Label="ExtensionSettings" />
-  <ImportGroup Label="PropertySheets">
-    <Import Project="$(UserRootDir)\Microsoft.Cpp.$(Platform).user.props" Condition="exists('$(UserRootDir)\Microsoft.Cpp.$(Platform).user.props')" Label="LocalAppDataPlatform" />
-  </ImportGroup>
-  <PropertyGroup Label="UserMacros" />
-  <PropertyGroup Condition="'$(Configuration)|$(Platform)'=='Debug|x64'">
-    <LinkIncremental>true</LinkIncremental>
-    <IntDir>$(Platform)\$(Configuration)\Marian\</IntDir>
-    <IncludePath>..\src;..\src\3rd_party;%BOOST_INCLUDE_PATH%;%ZLIB_PATH%\include;%MKL_PATH%\include;$(VC_IncludePath);$(WindowsSDK_IncludePath);</IncludePath>
-    <LibraryPath>%BOOST_LIB_PATH%;%ZLIB_PATH%\lib;%MKL_PATH%\lib\intel64;$(VC_LibraryPath_x64);$(WindowsSDK_LibraryPath_x64);$(NETFXKitsDir)Lib\um\x64</LibraryPath>
-  </PropertyGroup>
-  <PropertyGroup Condition="'$(Configuration)|$(Platform)'=='Release|x64'">
-    <LinkIncremental>false</LinkIncremental>
-    <ExecutablePath>$(ExecutablePath)</ExecutablePath>
-    <IntDir>$(Platform)\$(Configuration)\Marian\</IntDir>
-    <IncludePath>..\src;..\src\3rd_party;%BOOST_INCLUDE_PATH%;%ZLIB_PATH%\include;%MKL_PATH%\include;$(VC_IncludePath);$(WindowsSDK_IncludePath);</IncludePath>
-    <LibraryPath>%BOOST_LIB_PATH%;%ZLIB_PATH%\lib;%MKL_PATH%\lib\intel64;$(VC_LibraryPath_x64);$(WindowsSDK_LibraryPath_x64);$(NETFXKitsDir)Lib\um\x64</LibraryPath>
-  </PropertyGroup>
-  <ItemDefinitionGroup>
-    <ClCompile>
-      <AdditionalIncludeDirectories>$(MSMPI_INC); $(MSMPI_INC)\x64</AdditionalIncludeDirectories>
-    </ClCompile>
-    <Link>
-      <AdditionalLibraryDirectories>$(OutDir);$(SolutionDir)$(Platform)\$(Configuration);$(SolutionDir)$(Platform)\$(Configuration);$(MSMPI_LIB64)</AdditionalLibraryDirectories>
-    </Link>
-  </ItemDefinitionGroup>
-  <ItemDefinitionGroup Condition="'$(Configuration)|$(Platform)'=='Debug|x64'">
-    <ClCompile>
-      <PrecompiledHeader>
-      </PrecompiledHeader>
-      <WarningLevel>Level4</WarningLevel>
-      <Optimization>Disabled</Optimization>
-      <PreprocessorDefinitions>MKL_FOUND=1; MPI_FOUND=1; BLAS_FOUND=1; MKL_ILP64; WIN32;_DEBUG;_CONSOLE;_LIB;%(PreprocessorDefinitions)</PreprocessorDefinitions>
-      <SDLCheck>true</SDLCheck>
-      <TreatWarningAsError>true</TreatWarningAsError>
-      <AdditionalOptions>/bigobj %(AdditionalOptions)</AdditionalOptions>
-      <RuntimeLibrary Condition="'$(Configuration)|$(Platform)'=='Debug|x64'">MultiThreadedDebugDLL</RuntimeLibrary>
-      <DisableSpecificWarnings>4996; 4702</DisableSpecificWarnings>
-      <MultiProcessorCompilation>true</MultiProcessorCompilation>
-      <MinimalRebuild>false</MinimalRebuild>
-    </ClCompile>
-    <Link>
-      <SubSystem>Console</SubSystem>
-      <GenerateDebugInformation>true</GenerateDebugInformation>
-      <AdditionalDependencies>zlib.lib; msmpi.lib; mkl_intel_ilp64.lib; mkl_sequential.lib; mkl_core.lib; kernel32.lib; user32.lib; gdi32.lib; winspool.lib; comdlg32.lib; advapi32.lib; shell32.lib; ole32.lib; oleaut32.lib; uuid.lib; odbc32.lib; odbccp32.lib; %(AdditionalDependencies)</AdditionalDependencies>
-      <StackReserveSize>100000000</StackReserveSize>
-      <TreatLinkerWarningAsErrors>true</TreatLinkerWarningAsErrors>
-    </Link>
-  </ItemDefinitionGroup>
-  <ItemDefinitionGroup Condition="'$(Configuration)|$(Platform)'=='Release|x64'">
-    <ClCompile>
-      <WarningLevel>Level4</WarningLevel>
-      <PrecompiledHeader>
-      </PrecompiledHeader>
-      <Optimization>MaxSpeed</Optimization>
-      <FunctionLevelLinking>true</FunctionLevelLinking>
-      <IntrinsicFunctions>true</IntrinsicFunctions>
-      <PreprocessorDefinitions>MKL_FOUND=1; MPI_FOUND=1; BLAS_FOUND=1; MKL_ILP64; WIN32;NDEBUG;_CONSOLE;_LIB;%(PreprocessorDefinitions)</PreprocessorDefinitions>
-      <SDLCheck>true</SDLCheck>
-      <FavorSizeOrSpeed>Speed</FavorSizeOrSpeed>
-      <AdditionalOptions>/d2Zi+ /bigobj %(AdditionalOptions)</AdditionalOptions>
-      <TreatWarningAsError>true</TreatWarningAsError>
-      <RuntimeLibrary Condition="'$(Configuration)|$(Platform)'=='Release|x64'">MultiThreadedDLL</RuntimeLibrary>
-      <RuntimeLibrary Condition="'$(Configuration)|$(Platform)'=='Release_NoOpt|x64'">MultiThreaded</RuntimeLibrary>
-      <InlineFunctionExpansion>AnySuitable</InlineFunctionExpansion>
-      <OmitFramePointers>true</OmitFramePointers>
-      <DisableSpecificWarnings>4996; 4702</DisableSpecificWarnings>
-      <MultiProcessorCompilation>true</MultiProcessorCompilation>
-    </ClCompile>
-    <Link>
-      <SubSystem>Console</SubSystem>
-      <GenerateDebugInformation>true</GenerateDebugInformation>
-      <EnableCOMDATFolding>true</EnableCOMDATFolding>
-      <OptimizeReferences>true</OptimizeReferences>
-      <AdditionalDependencies>zlib.lib; msmpi.lib; mkl_intel_ilp64.lib; mkl_sequential.lib; mkl_core.lib; kernel32.lib; user32.lib; gdi32.lib; winspool.lib; comdlg32.lib; advapi32.lib; shell32.lib; ole32.lib; oleaut32.lib; uuid.lib; odbc32.lib; odbccp32.lib; %(AdditionalDependencies)</AdditionalDependencies>
-      <StackReserveSize>100000000</StackReserveSize>
-      <TreatLinkerWarningAsErrors>true</TreatLinkerWarningAsErrors>
-    </Link>
-  </ItemDefinitionGroup>
-  <ItemGroup>
-    <ClCompile Include="..\src\3rd_party\ExceptionWithCallStack.cpp" />
-    <ClCompile Include="..\src\3rd_party\sentencepiece\src\bpe_model.cc" />
-    <ClCompile Include="..\src\3rd_party\sentencepiece\src\bpe_model_test.cc" />
-    <ClCompile Include="..\src\3rd_party\sentencepiece\src\bpe_model_trainer.cc" />
-    <ClCompile Include="..\src\3rd_party\sentencepiece\src\bpe_model_trainer_test.cc" />
-    <ClCompile Include="..\src\3rd_party\sentencepiece\src\builder.cc" />
-    <ClCompile Include="..\src\3rd_party\sentencepiece\src\builder_test.cc" />
-    <ClCompile Include="..\src\3rd_party\sentencepiece\src\char_model.cc" />
-    <ClCompile Include="..\src\3rd_party\sentencepiece\src\char_model_test.cc" />
-    <ClCompile Include="..\src\3rd_party\sentencepiece\src\char_model_trainer.cc" />
-    <ClCompile Include="..\src\3rd_party\sentencepiece\src\char_model_trainer_test.cc" />
-    <ClCompile Include="..\src\3rd_party\sentencepiece\src\compile_charsmap_main.cc" />
-    <ClCompile Include="..\src\3rd_party\sentencepiece\src\error.cc" />
-    <ClCompile Include="..\src\3rd_party\sentencepiece\src\filesystem.cc" />
-    <ClCompile Include="..\src\3rd_party\sentencepiece\src\filesystem_test.cc" />
-    <ClCompile Include="..\src\3rd_party\sentencepiece\src\flags.cc" />
-    <ClCompile Include="..\src\3rd_party\sentencepiece\src\flags_test.cc" />
-    <ClCompile Include="..\src\3rd_party\sentencepiece\src\freelist_test.cc" />
-    <ClCompile Include="..\src\3rd_party\sentencepiece\src\model_factory.cc" />
-    <ClCompile Include="..\src\3rd_party\sentencepiece\src\model_factory_test.cc" />
-    <ClCompile Include="..\src\3rd_party\sentencepiece\src\model_interface.cc" />
-    <ClCompile Include="..\src\3rd_party\sentencepiece\src\model_interface_test.cc" />
-    <ClCompile Include="..\src\3rd_party\sentencepiece\src\normalizer.cc" />
-    <ClCompile Include="..\src\3rd_party\sentencepiece\src\normalizer_test.cc" />
-    <ClCompile Include="..\src\3rd_party\sentencepiece\src\sentencepiece_processor.cc" />
-    <ClCompile Include="..\src\3rd_party\sentencepiece\src\sentencepiece_processor_test.cc" />
-    <ClCompile Include="..\src\3rd_party\sentencepiece\src\sentencepiece_trainer.cc" />
-    <ClCompile Include="..\src\3rd_party\sentencepiece\src\sentencepiece_trainer_test.cc" />
-    <ClCompile Include="..\src\3rd_party\sentencepiece\src\spm_decode_main.cc" />
-    <ClCompile Include="..\src\3rd_party\sentencepiece\src\spm_encode_main.cc" />
-    <ClCompile Include="..\src\3rd_party\sentencepiece\src\spm_export_vocab_main.cc" />
-    <ClCompile Include="..\src\3rd_party\sentencepiece\src\spm_normalize_main.cc" />
-    <ClCompile Include="..\src\3rd_party\sentencepiece\src\spm_train_main.cc" />
-    <ClCompile Include="..\src\3rd_party\sentencepiece\src\testharness.cc" />
-    <ClCompile Include="..\src\3rd_party\sentencepiece\src\test_main.cc" />
-    <ClCompile Include="..\src\3rd_party\sentencepiece\src\trainer_factory.cc" />
-    <ClCompile Include="..\src\3rd_party\sentencepiece\src\trainer_factory_test.cc" />
-    <ClCompile Include="..\src\3rd_party\sentencepiece\src\trainer_interface.cc" />
-    <ClCompile Include="..\src\3rd_party\sentencepiece\src\trainer_interface_test.cc" />
-    <ClCompile Include="..\src\3rd_party\sentencepiece\src\unicode_script.cc" />
-    <ClCompile Include="..\src\3rd_party\sentencepiece\src\unicode_script_test.cc" />
-    <ClCompile Include="..\src\3rd_party\sentencepiece\src\unigram_model.cc" />
-    <ClCompile Include="..\src\3rd_party\sentencepiece\src\unigram_model_test.cc" />
-    <ClCompile Include="..\src\3rd_party\sentencepiece\src\unigram_model_trainer.cc" />
-    <ClCompile Include="..\src\3rd_party\sentencepiece\src\unigram_model_trainer_test.cc" />
-    <ClCompile Include="..\src\3rd_party\sentencepiece\src\util.cc" />
-    <ClCompile Include="..\src\3rd_party\sentencepiece\src\util_test.cc" />
-    <ClCompile Include="..\src\3rd_party\sentencepiece\src\word_model.cc" />
-    <ClCompile Include="..\src\3rd_party\sentencepiece\src\word_model_test.cc" />
-    <ClCompile Include="..\src\3rd_party\sentencepiece\src\word_model_trainer.cc" />
-    <ClCompile Include="..\src\3rd_party\sentencepiece\src\word_model_trainer_test.cc" />
-    <ClCompile Include="..\src\3rd_party\yaml-cpp\binary_renamed.cpp" />
-    <ClCompile Include="..\src\3rd_party\yaml-cpp\yaml-node.cpp" />
-    <ClInclude Include="..\src\3rd_party\ExceptionWithCallStack.h" />
-<<<<<<< HEAD
-    <ClInclude Include="..\src\command\marian_train.cpp" />
-=======
-    <ClInclude Include="..\src\3rd_party\sentencepiece\src\bpe_model.h" />
-    <ClInclude Include="..\src\3rd_party\sentencepiece\src\bpe_model_trainer.h" />
-    <ClInclude Include="..\src\3rd_party\sentencepiece\src\builder.h" />
-    <ClInclude Include="..\src\3rd_party\sentencepiece\src\char_model.h" />
-    <ClInclude Include="..\src\3rd_party\sentencepiece\src\char_model_trainer.h" />
-    <ClInclude Include="..\src\3rd_party\sentencepiece\src\common.h" />
-    <ClInclude Include="..\src\3rd_party\sentencepiece\src\filesystem.h" />
-    <ClInclude Include="..\src\3rd_party\sentencepiece\src\flags.h" />
-    <ClInclude Include="..\src\3rd_party\sentencepiece\src\freelist.h" />
-    <ClInclude Include="..\src\3rd_party\sentencepiece\src\model_factory.h" />
-    <ClInclude Include="..\src\3rd_party\sentencepiece\src\model_interface.h" />
-    <ClInclude Include="..\src\3rd_party\sentencepiece\src\normalization_rule.h" />
-    <ClInclude Include="..\src\3rd_party\sentencepiece\src\normalizer.h" />
-    <ClInclude Include="..\src\3rd_party\sentencepiece\src\sentencepiece_processor.h" />
-    <ClInclude Include="..\src\3rd_party\sentencepiece\src\sentencepiece_trainer.h" />
-    <ClInclude Include="..\src\3rd_party\sentencepiece\src\testharness.h" />
-    <ClInclude Include="..\src\3rd_party\sentencepiece\src\trainer_factory.h" />
-    <ClInclude Include="..\src\3rd_party\sentencepiece\src\trainer_interface.h" />
-    <ClInclude Include="..\src\3rd_party\sentencepiece\src\unicode_script.h" />
-    <ClInclude Include="..\src\3rd_party\sentencepiece\src\unicode_script_map.h" />
-    <ClInclude Include="..\src\3rd_party\sentencepiece\src\unigram_model.h" />
-    <ClInclude Include="..\src\3rd_party\sentencepiece\src\unigram_model_trainer.h" />
-    <ClInclude Include="..\src\3rd_party\sentencepiece\src\util.h" />
-    <ClInclude Include="..\src\3rd_party\sentencepiece\src\word_model.h" />
-    <ClInclude Include="..\src\3rd_party\sentencepiece\src\word_model_trainer.h" />
-    <ClInclude Include="..\src\command\marian.cpp" />
->>>>>>> 3efc217c
-    <ClInclude Include="..\src\command\marian_decoder.cpp" />
-    <ClInclude Include="..\src\command\marian_scorer.cpp" />
-    <ClInclude Include="..\src\command\marian_vocab.cpp" />
-    <ClInclude Include="..\src\command\marian_conv.cpp" />
-    <ClCompile Include="..\src\command\marian.cpp" />
-    <ClCompile Include="..\src\common\binary.cpp" />
-    <ClCompile Include="..\src\common\cli_helper.cpp" />
-    <ClCompile Include="..\src\common\cli_wrapper.cpp" />
-    <ClCompile Include="..\src\common\config_validator.cpp" />
-    <ClCompile Include="..\src\common\io.cpp" />
-    <ClCompile Include="..\src\common\utils.cpp" />
-    <ClCompile Include="..\src\common\logging.cpp" />
-    <ClCompile Include="..\src\common\config.cpp" />
-    <ClCompile Include="..\src\common\config_parser.cpp" />
-    <ClCompile Include="..\src\common\version.cpp" />
-    <ClCompile Include="..\src\data\alignment.cpp" />
-    <ClCompile Include="..\src\data\default_vocab.cpp" />
-    <ClCompile Include="..\src\data\sentencepiece_vocab.cpp" />
-    <ClCompile Include="..\src\data\vocab.cpp" />
-    <ClCompile Include="..\src\data\corpus_base.cpp" />
-    <ClCompile Include="..\src\data\corpus.cpp" />
-    <ClCompile Include="..\src\data\corpus_nbest.cpp" />
-    <ClCompile Include="..\src\data\text_input.cpp" />
-    <ClCompile Include="..\src\3rd_party\cnpy\cnpy.cpp" />
-    <ClCompile Include="..\src\3rd_party\exception.cpp" />
-    <ClCompile Include="..\src\3rd_party\svd\svd.cpp" />
-    <ClCompile Include="..\src\layers\loss.cpp" />
-    <ClCompile Include="..\src\layers\weight.cpp" />
-    <ClCompile Include="..\src\microsoft\quicksand.cpp">
-      <ExcludedFromBuild Condition="'$(Configuration)|$(Platform)'=='Debug|x64'">false</ExcludedFromBuild>
-    </ClCompile>
-    <ClCompile Include="..\src\rescorer\score_collector.cpp" />
-    <ClCompile Include="..\src\tensors\backend.cpp" />
-    <ClCompile Include="..\src\tensors\cpu\device.cpp" />
-    <ClCompile Include="..\src\tensors\cpu\prod.cpp" />
-    <ClCompile Include="..\src\tensors\cpu\sharp\avx_gemm.cpp" />
-    <ClCompile Include="..\src\tensors\cpu\sharp\int_gemm.cpp" />
-    <ClCompile Include="..\src\tensors\cpu\sharp\sse_gemm.cpp" />
-    <ClCompile Include="..\src\tensors\cpu\tensor_operators.cpp" />
-    <ClCompile Include="..\src\graph\expression_graph.cpp" />
-    <ClCompile Include="..\src\graph\expression_operators.cpp" />
-    <ClCompile Include="..\src\graph\node.cpp" />
-    <ClCompile Include="..\src\graph\node_operators.cpp" />
-    <ClCompile Include="..\src\graph\node_initializers.cpp" />
-    <ClCompile Include="..\src\rnn\cells.cpp" />
-    <ClCompile Include="..\src\rnn\attention.cpp" />
-    <ClCompile Include="..\src\optimizers\clippers.cpp" />
-    <ClCompile Include="..\src\optimizers\optimizers.cpp" />
-    <ClCompile Include="..\src\models\model_factory.cpp" />
-    <ClCompile Include="..\src\models\encoder_decoder.cpp" />
-    <ClCompile Include="..\src\tensors\rand.cpp" />
-    <ClCompile Include="..\src\training\communicator.cpp" />
-    <ClCompile Include="..\src\training\graph_group_multinode_sync.cpp" />
-    <ClCompile Include="..\src\translator\history.cpp" />
-    <ClCompile Include="..\src\translator\output_collector.cpp" />
-    <ClCompile Include="..\src\translator\nth_element.cpp" />
-    <ClCompile Include="..\src\translator\helpers.cpp" />
-    <ClCompile Include="..\src\translator\output_printer.cpp" />
-    <ClCompile Include="..\src\translator\scorers.cpp" />
-    <ClCompile Include="..\src\training\graph_group_async.cpp" />
-    <ClCompile Include="..\src\training\graph_group_async_drop.cpp" />
-    <ClCompile Include="..\src\training\graph_group_sync.cpp" />
-    <ClCompile Include="..\src\training\graph_group_singleton.cpp" />
-    <ClCompile Include="..\src\training\graph_group_multinode.cpp" />
-    <ClCompile Include="..\src\training\validator.cpp" />
-    <ClCompile Include="..\src\3rd_party\yaml-cpp\convert.cpp" />
-    <ClCompile Include="..\src\3rd_party\yaml-cpp\directives.cpp" />
-    <ClCompile Include="..\src\3rd_party\yaml-cpp\emit.cpp" />
-    <ClCompile Include="..\src\3rd_party\yaml-cpp\emitfromevents.cpp" />
-    <ClCompile Include="..\src\3rd_party\yaml-cpp\emitter.cpp" />
-    <ClCompile Include="..\src\3rd_party\yaml-cpp\emitterstate.cpp" />
-    <ClCompile Include="..\src\3rd_party\yaml-cpp\emitterutils.cpp" />
-    <ClCompile Include="..\src\3rd_party\yaml-cpp\exceptions.cpp" />
-    <ClCompile Include="..\src\3rd_party\yaml-cpp\exp.cpp" />
-    <ClCompile Include="..\src\3rd_party\yaml-cpp\memory.cpp" />
-    <ClCompile Include="..\src\3rd_party\yaml-cpp\node_data.cpp" />
-    <ClCompile Include="..\src\3rd_party\yaml-cpp\nodebuilder.cpp" />
-    <ClCompile Include="..\src\3rd_party\yaml-cpp\nodeevents.cpp" />
-    <ClCompile Include="..\src\3rd_party\yaml-cpp\null.cpp" />
-    <ClCompile Include="..\src\3rd_party\yaml-cpp\ostream_wrapper.cpp" />
-    <ClCompile Include="..\src\3rd_party\yaml-cpp\parse.cpp" />
-    <ClCompile Include="..\src\3rd_party\yaml-cpp\parser.cpp" />
-    <ClCompile Include="..\src\3rd_party\yaml-cpp\regex_yaml.cpp" />
-    <ClCompile Include="..\src\3rd_party\yaml-cpp\scanner.cpp" />
-    <ClCompile Include="..\src\3rd_party\yaml-cpp\scanscalar.cpp" />
-    <ClCompile Include="..\src\3rd_party\yaml-cpp\scantag.cpp" />
-    <ClCompile Include="..\src\3rd_party\yaml-cpp\scantoken.cpp" />
-    <ClCompile Include="..\src\3rd_party\yaml-cpp\simplekey.cpp" />
-    <ClCompile Include="..\src\3rd_party\yaml-cpp\singledocparser.cpp" />
-    <ClCompile Include="..\src\3rd_party\yaml-cpp\stream.cpp" />
-    <ClCompile Include="..\src\3rd_party\yaml-cpp\tag.cpp" />
-    <ClCompile Include="..\src\3rd_party\yaml-cpp\contrib\graphbuilder.cpp" />
-    <ClCompile Include="..\src\3rd_party\yaml-cpp\contrib\graphbuilderadapter.cpp" />
-  </ItemGroup>
-  <ItemGroup>
-    <ClInclude Include="..\src\common\binary.h" />
-    <ClInclude Include="..\src\common\cli_helper.h" />
-    <ClInclude Include="..\src\common\cli_wrapper.h" />
-    <ClInclude Include="..\src\common\config_validator.h" />
-    <ClInclude Include="..\src\common\filesystem.h" />
-    <ClInclude Include="..\src\common\hash.h" />
-    <ClInclude Include="..\src\common\io.h" />
-    <ClInclude Include="..\src\common\io_item.h" />
-    <ClInclude Include="..\src\common\timer.h" />
-    <ClInclude Include="..\src\common\types.h" />
-    <ClInclude Include="..\src\common\version.h" />
-    <ClInclude Include="..\src\layers\loss.h" />
-    <ClInclude Include="..\src\layers\weight.h" />
-    <ClInclude Include="..\src\marian.h" />
-    <ClInclude Include="..\src\3rd_party\catch.hpp" />
-    <ClInclude Include="..\src\3rd_party\exception.h" />
-    <ClInclude Include="..\src\3rd_party\reduce_all.h" />
-    <ClInclude Include="..\src\3rd_party\threadpool.h" />
-    <ClInclude Include="..\src\3rd_party\cnpy\cnpy.h" />
-    <ClInclude Include="..\src\3rd_party\spdlog\async_logger.h" />
-    <ClInclude Include="..\src\3rd_party\spdlog\common.h" />
-    <ClInclude Include="..\src\3rd_party\spdlog\formatter.h" />
-    <ClInclude Include="..\src\3rd_party\spdlog\logger.h" />
-    <ClInclude Include="..\src\3rd_party\spdlog\spdlog.h" />
-    <ClInclude Include="..\src\3rd_party\spdlog\tweakme.h" />
-    <ClInclude Include="..\src\3rd_party\spdlog\bench\utils.h" />
-    <ClInclude Include="..\src\3rd_party\spdlog\bench\latency\utils.h" />
-    <ClInclude Include="..\src\3rd_party\spdlog\details\async_logger_impl.h" />
-    <ClInclude Include="..\src\3rd_party\spdlog\details\async_log_helper.h" />
-    <ClInclude Include="..\src\3rd_party\spdlog\details\file_helper.h" />
-    <ClInclude Include="..\src\3rd_party\spdlog\details\format.h" />
-    <ClInclude Include="..\src\3rd_party\spdlog\details\line_logger_fwd.h" />
-    <ClInclude Include="..\src\3rd_party\spdlog\details\line_logger_impl.h" />
-    <ClInclude Include="..\src\3rd_party\spdlog\details\logger_impl.h" />
-    <ClInclude Include="..\src\3rd_party\spdlog\details\log_msg.h" />
-    <ClInclude Include="..\src\3rd_party\spdlog\details\mpmc_bounded_q.h" />
-    <ClInclude Include="..\src\3rd_party\spdlog\details\null_mutex.h" />
-    <ClInclude Include="..\src\3rd_party\spdlog\details\os.h" />
-    <ClInclude Include="..\src\3rd_party\spdlog\details\pattern_formatter_impl.h" />
-    <ClInclude Include="..\src\3rd_party\spdlog\details\registry.h" />
-    <ClInclude Include="..\src\3rd_party\spdlog\details\spdlog_impl.h" />
-    <ClInclude Include="..\src\3rd_party\spdlog\example\utils.h" />
-    <ClInclude Include="..\src\3rd_party\spdlog\include\spdlog\async_logger.h" />
-    <ClInclude Include="..\src\3rd_party\spdlog\include\spdlog\common.h" />
-    <ClInclude Include="..\src\3rd_party\spdlog\include\spdlog\formatter.h" />
-    <ClInclude Include="..\src\3rd_party\spdlog\include\spdlog\logger.h" />
-    <ClInclude Include="..\src\3rd_party\spdlog\include\spdlog\spdlog.h" />
-    <ClInclude Include="..\src\3rd_party\spdlog\include\spdlog\tweakme.h" />
-    <ClInclude Include="..\src\3rd_party\spdlog\include\spdlog\details\async_logger_impl.h" />
-    <ClInclude Include="..\src\3rd_party\spdlog\include\spdlog\details\async_log_helper.h" />
-    <ClInclude Include="..\src\3rd_party\spdlog\include\spdlog\details\file_helper.h" />
-    <ClInclude Include="..\src\3rd_party\spdlog\include\spdlog\details\logger_impl.h" />
-    <ClInclude Include="..\src\3rd_party\spdlog\include\spdlog\details\log_msg.h" />
-    <ClInclude Include="..\src\3rd_party\spdlog\include\spdlog\details\mpmc_bounded_q.h" />
-    <ClInclude Include="..\src\3rd_party\spdlog\include\spdlog\details\null_mutex.h" />
-    <ClInclude Include="..\src\3rd_party\spdlog\include\spdlog\details\os.h" />
-    <ClInclude Include="..\src\3rd_party\spdlog\include\spdlog\details\pattern_formatter_impl.h" />
-    <ClInclude Include="..\src\3rd_party\spdlog\include\spdlog\details\registry.h" />
-    <ClInclude Include="..\src\3rd_party\spdlog\include\spdlog\details\spdlog_impl.h" />
-    <ClInclude Include="..\src\3rd_party\spdlog\include\spdlog\fmt\fmt.h" />
-    <ClInclude Include="..\src\3rd_party\spdlog\include\spdlog\fmt\ostr.h" />
-    <ClInclude Include="..\src\3rd_party\spdlog\include\spdlog\fmt\bundled\format.h" />
-    <ClInclude Include="..\src\3rd_party\spdlog\include\spdlog\fmt\bundled\ostream.h" />
-    <ClInclude Include="..\src\3rd_party\spdlog\include\spdlog\fmt\bundled\posix.h" />
-    <ClInclude Include="..\src\3rd_party\spdlog\include\spdlog\fmt\bundled\time.h" />
-    <ClInclude Include="..\src\3rd_party\spdlog\include\spdlog\sinks\android_sink.h" />
-    <ClInclude Include="..\src\3rd_party\spdlog\include\spdlog\sinks\ansicolor_sink.h" />
-    <ClInclude Include="..\src\3rd_party\spdlog\include\spdlog\sinks\base_sink.h" />
-    <ClInclude Include="..\src\3rd_party\spdlog\include\spdlog\sinks\dist_sink.h" />
-    <ClInclude Include="..\src\3rd_party\spdlog\include\spdlog\sinks\file_sinks.h" />
-    <ClInclude Include="..\src\3rd_party\spdlog\include\spdlog\sinks\msvc_sink.h" />
-    <ClInclude Include="..\src\3rd_party\spdlog\include\spdlog\sinks\null_sink.h" />
-    <ClInclude Include="..\src\3rd_party\spdlog\include\spdlog\sinks\ostream_sink.h" />
-    <ClInclude Include="..\src\3rd_party\spdlog\include\spdlog\sinks\sink.h" />
-    <ClInclude Include="..\src\3rd_party\spdlog\include\spdlog\sinks\stdout_sinks.h" />
-    <ClInclude Include="..\src\3rd_party\spdlog\include\spdlog\sinks\syslog_sink.h" />
-    <ClInclude Include="..\src\3rd_party\spdlog\include\spdlog\sinks\wincolor_sink.h" />
-    <ClInclude Include="..\src\3rd_party\spdlog\sinks\android_sink.h" />
-    <ClInclude Include="..\src\3rd_party\spdlog\sinks\ansicolor_sink.h" />
-    <ClInclude Include="..\src\3rd_party\spdlog\sinks\base_sink.h" />
-    <ClInclude Include="..\src\3rd_party\spdlog\sinks\dist_sink.h" />
-    <ClInclude Include="..\src\3rd_party\spdlog\sinks\file_sinks.h" />
-    <ClInclude Include="..\src\3rd_party\spdlog\sinks\msvc_sink.h" />
-    <ClInclude Include="..\src\3rd_party\spdlog\sinks\null_sink.h" />
-    <ClInclude Include="..\src\3rd_party\spdlog\sinks\ostream_sink.h" />
-    <ClInclude Include="..\src\3rd_party\spdlog\sinks\sink.h" />
-    <ClInclude Include="..\src\3rd_party\spdlog\sinks\stdout_sinks.h" />
-    <ClInclude Include="..\src\3rd_party\spdlog\sinks\syslog_sink.h" />
-    <ClInclude Include="..\src\3rd_party\spdlog\tests\catch.hpp" />
-    <ClInclude Include="..\src\3rd_party\spdlog\tests\includes.h" />
-    <ClInclude Include="..\src\3rd_party\spdlog\tests\utils.h" />
-    <ClInclude Include="..\src\3rd_party\svd\defs_and_types.h" />
-    <ClInclude Include="..\src\3rd_party\svd\svd.h" />
-    <ClInclude Include="..\src\3rd_party\yaml-cpp\anchor.h" />
-    <ClInclude Include="..\src\3rd_party\yaml-cpp\binary.h" />
-    <ClInclude Include="..\src\3rd_party\yaml-cpp\collectionstack.h" />
-    <ClInclude Include="..\src\3rd_party\yaml-cpp\directives.h" />
-    <ClInclude Include="..\src\3rd_party\yaml-cpp\dll.h" />
-    <ClInclude Include="..\src\3rd_party\yaml-cpp\emitfromevents.h" />
-    <ClInclude Include="..\src\3rd_party\yaml-cpp\emitter.h" />
-    <ClInclude Include="..\src\3rd_party\yaml-cpp\emitterdef.h" />
-    <ClInclude Include="..\src\3rd_party\yaml-cpp\emittermanip.h" />
-    <ClInclude Include="..\src\3rd_party\yaml-cpp\emitterstate.h" />
-    <ClInclude Include="..\src\3rd_party\yaml-cpp\emitterstyle.h" />
-    <ClInclude Include="..\src\3rd_party\yaml-cpp\emitterutils.h" />
-    <ClInclude Include="..\src\3rd_party\yaml-cpp\eventhandler.h" />
-    <ClInclude Include="..\src\3rd_party\yaml-cpp\exceptions.h" />
-    <ClInclude Include="..\src\3rd_party\yaml-cpp\exp.h" />
-    <ClInclude Include="..\src\3rd_party\yaml-cpp\indentation.h" />
-    <ClInclude Include="..\src\3rd_party\yaml-cpp\mark.h" />
-    <ClInclude Include="..\src\3rd_party\yaml-cpp\nodebuilder.h" />
-    <ClInclude Include="..\src\3rd_party\yaml-cpp\nodeevents.h" />
-    <ClInclude Include="..\src\3rd_party\yaml-cpp\noncopyable.h" />
-    <ClInclude Include="..\src\3rd_party\yaml-cpp\null.h" />
-    <ClInclude Include="..\src\3rd_party\yaml-cpp\ostream_wrapper.h" />
-    <ClInclude Include="..\src\3rd_party\yaml-cpp\parser.h" />
-    <ClInclude Include="..\src\3rd_party\yaml-cpp\ptr_vector.h" />
-    <ClInclude Include="..\src\3rd_party\yaml-cpp\regeximpl.h" />
-    <ClInclude Include="..\src\3rd_party\yaml-cpp\regex_yaml.h" />
-    <ClInclude Include="..\src\3rd_party\yaml-cpp\scanner.h" />
-    <ClInclude Include="..\src\3rd_party\yaml-cpp\scanscalar.h" />
-    <ClInclude Include="..\src\3rd_party\yaml-cpp\scantag.h" />
-    <ClInclude Include="..\src\3rd_party\yaml-cpp\setting.h" />
-    <ClInclude Include="..\src\3rd_party\yaml-cpp\singledocparser.h" />
-    <ClInclude Include="..\src\3rd_party\yaml-cpp\stlemitter.h" />
-    <ClInclude Include="..\src\3rd_party\yaml-cpp\stream.h" />
-    <ClInclude Include="..\src\3rd_party\yaml-cpp\streamcharsource.h" />
-    <ClInclude Include="..\src\3rd_party\yaml-cpp\stringsource.h" />
-    <ClInclude Include="..\src\3rd_party\yaml-cpp\tag.h" />
-    <ClInclude Include="..\src\3rd_party\yaml-cpp\token.h" />
-    <ClInclude Include="..\src\3rd_party\yaml-cpp\traits.h" />
-    <ClInclude Include="..\src\3rd_party\yaml-cpp\yaml.h" />
-    <ClInclude Include="..\src\3rd_party\yaml-cpp\contrib\anchordict.h" />
-    <ClInclude Include="..\src\3rd_party\yaml-cpp\contrib\graphbuilder.h" />
-    <ClInclude Include="..\src\3rd_party\yaml-cpp\contrib\graphbuilderadapter.h" />
-    <ClInclude Include="..\src\3rd_party\yaml-cpp\node\convert.h" />
-    <ClInclude Include="..\src\3rd_party\yaml-cpp\node\emit.h" />
-    <ClInclude Include="..\src\3rd_party\yaml-cpp\node\impl.h" />
-    <ClInclude Include="..\src\3rd_party\yaml-cpp\node\iterator.h" />
-    <ClInclude Include="..\src\3rd_party\yaml-cpp\node\node.h" />
-    <ClInclude Include="..\src\3rd_party\yaml-cpp\node\parse.h" />
-    <ClInclude Include="..\src\3rd_party\yaml-cpp\node\ptr.h" />
-    <ClInclude Include="..\src\3rd_party\yaml-cpp\node\type.h" />
-    <ClInclude Include="..\src\3rd_party\yaml-cpp\node\detail\bool_type.h" />
-    <ClInclude Include="..\src\3rd_party\yaml-cpp\node\detail\impl.h" />
-    <ClInclude Include="..\src\3rd_party\yaml-cpp\node\detail\iterator.h" />
-    <ClInclude Include="..\src\3rd_party\yaml-cpp\node\detail\iterator_fwd.h" />
-    <ClInclude Include="..\src\3rd_party\yaml-cpp\node\detail\memory.h" />
-    <ClInclude Include="..\src\3rd_party\yaml-cpp\node\detail\node.h" />
-    <ClInclude Include="..\src\3rd_party\yaml-cpp\node\detail\node_data.h" />
-    <ClInclude Include="..\src\3rd_party\yaml-cpp\node\detail\node_iterator.h" />
-    <ClInclude Include="..\src\3rd_party\yaml-cpp\node\detail\node_ref.h" />
-    <ClInclude Include="..\src\common\compile_time_crc32.h" />
-    <ClInclude Include="..\src\common\config.h" />
-    <ClInclude Include="..\src\common\config_parser.h" />
-    <ClInclude Include="..\src\common\definitions.h" />
-    <ClInclude Include="..\src\common\file_stream.h" />
-    <ClInclude Include="..\src\common\keywords.h" />
-    <ClInclude Include="..\src\common\logging.h" />
-    <ClInclude Include="..\src\common\options.h" />
-    <ClInclude Include="..\src\common\regex.h" />
-    <ClInclude Include="..\src\common\shape.h" />
-    <ClInclude Include="..\src\common\utils.h" />
-    <ClInclude Include="..\src\common\project_version.h" />
-    <ClInclude Include="..\src\data\alignment.h" />
-    <ClInclude Include="..\src\data\batch.h" />
-    <ClInclude Include="..\src\data\batch_generator.h" />
-    <ClInclude Include="..\src\data\batch_stats.h" />
-    <ClInclude Include="..\src\data\corpus.h" />
-    <ClInclude Include="..\src\data\corpus_base.h" />
-    <ClInclude Include="..\src\data\corpus_nbest.h" />
-    <ClInclude Include="..\src\data\dataset.h" />
-    <ClInclude Include="..\src\data\npz_converter.h" />
-    <ClInclude Include="..\src\data\rng_engine.h" />
-    <ClInclude Include="..\src\data\shortlist.h" />
-    <ClInclude Include="..\src\data\text_input.h" />
-    <ClInclude Include="..\src\data\types.h" />
-    <ClInclude Include="..\src\data\vocab.h" />
-    <ClInclude Include="..\src\functional\array.h" />
-    <ClInclude Include="..\src\functional\defs.h" />
-    <ClInclude Include="..\src\functional\floats.h" />
-    <ClInclude Include="..\src\functional\functional.h" />
-    <ClInclude Include="..\src\functional\operands.h" />
-    <ClInclude Include="..\src\functional\predicates.h" />
-    <ClInclude Include="..\src\functional\shape.h" />
-    <ClInclude Include="..\src\functional\tensor.h" />
-    <ClInclude Include="..\src\functional\tmp.h" />
-    <ClInclude Include="..\src\graph\auto_tuner.h" />
-    <ClInclude Include="..\src\graph\chainable.h" />
-    <ClInclude Include="..\src\graph\expression_graph.h" />
-    <ClInclude Include="..\src\graph\expression_operators.h" />
-    <ClInclude Include="..\src\graph\node.h" />
-    <ClInclude Include="..\src\graph\node_initializers.h" />
-    <ClInclude Include="..\src\graph\node_operators.h" />
-    <ClInclude Include="..\src\graph\node_operators_binary.h" />
-    <ClInclude Include="..\src\graph\node_operators_unary.h" />
-    <ClInclude Include="..\src\graph\parameters.h" />
-    <ClInclude Include="..\src\layers\constructors.h" />
-    <ClInclude Include="..\src\layers\factory.h" />
-    <ClInclude Include="..\src\layers\generic.h" />
-    <ClInclude Include="..\src\layers\guided_alignment.h" />
-    <ClInclude Include="..\src\layers\word2vec_reader.h" />
-    <ClInclude Include="..\src\microsoft\quicksand.h" />
-    <ClInclude Include="..\src\models\amun.h" />
-    <ClInclude Include="..\src\models\char_s2s.h" />
-    <ClInclude Include="..\src\models\costs.h" />
-    <ClInclude Include="..\src\models\decoder.h" />
-    <ClInclude Include="..\src\models\encoder.h" />
-    <ClInclude Include="..\src\models\encoder_decoder.h" />
-    <ClInclude Include="..\src\models\hardatt.h" />
-    <ClInclude Include="..\src\models\model_base.h" />
-    <ClInclude Include="..\src\models\model_factory.h" />
-    <ClInclude Include="..\src\models\model_task.h" />
-    <ClInclude Include="..\src\models\nematus.h" />
-    <ClInclude Include="..\src\models\s2s.h" />
-    <ClInclude Include="..\src\models\states.h" />
-    <ClCompile Include="..\src\models\transformer.h" />
-    <ClInclude Include="..\src\models\experimental\lex_probs.h" />
-    <ClInclude Include="..\src\models\transformer_factory.h" />
-    <ClInclude Include="..\src\optimizers\clippers.h" />
-    <ClInclude Include="..\src\optimizers\optimizers.h" />
-    <ClInclude Include="..\src\rescorer\rescorer.h" />
-    <ClInclude Include="..\src\rescorer\score_collector.h" />
-    <ClInclude Include="..\src\rnn\attention.h" />
-    <ClInclude Include="..\src\rnn\attention_constructors.h" />
-    <ClInclude Include="..\src\rnn\cells.h" />
-    <ClInclude Include="..\src\rnn\constructors.h" />
-    <ClInclude Include="..\src\rnn\rnn.h" />
-    <ClInclude Include="..\src\rnn\types.h" />
-    <ClInclude Include="..\src\tensors\allocator.h" />
-    <ClInclude Include="..\src\tensors\backend.h" />
-    <ClInclude Include="..\src\tensors\cpu\sharp\int_gemm.h" />
-    <ClInclude Include="..\src\tensors\device.h" />
-    <ClInclude Include="..\src\tensors\dispatch.h" />
-    <ClInclude Include="..\src\tensors\gpu\add.h" />
-    <ClInclude Include="..\src\tensors\gpu\algorithm.h" />
-    <ClInclude Include="..\src\tensors\gpu\backend.h" />
-    <ClInclude Include="..\src\tensors\gpu\cuda_helpers.h" />
-    <ClInclude Include="..\src\tensors\gpu\cudnn_wrappers.h" />
-    <ClInclude Include="..\src\tensors\gpu\element.h" />
-    <ClInclude Include="..\src\tensors\gpu\prod.h" />
-    <ClInclude Include="..\src\tensors\gpu\sparse.h" />
-    <ClInclude Include="..\src\tensors\memory_piece.h" />
-    <ClInclude Include="..\src\tensors\rand.h" />
-    <ClInclude Include="..\src\tensors\tensor.h" />
-    <ClInclude Include="..\src\tensors\tensor_allocator.h" />
-    <ClInclude Include="..\src\tensors\tensor_operators.h" />
-    <ClInclude Include="..\src\tensors\types.h" />
-    <ClInclude Include="..\src\tensors\cpu\add.h" />
-    <ClInclude Include="..\src\tensors\cpu\backend.h" />
-    <ClInclude Include="..\src\tensors\cpu\element.h" />
-    <ClInclude Include="..\src\tensors\cpu\int16.h" />
-    <ClInclude Include="..\src\training\communicator.h" />
-    <ClInclude Include="..\src\training\graph_group.h" />
-    <ClInclude Include="..\src\training\graph_group_async.h" />
-    <ClInclude Include="..\src\training\graph_group_async_drop.h" />
-    <ClInclude Include="..\src\training\graph_group_multinode.h" />
-    <ClInclude Include="..\src\training\graph_group_multinode_sync.h" />
-    <ClInclude Include="..\src\training\graph_group_singleton.h" />
-    <ClInclude Include="..\src\training\graph_group_sync.h" />
-    <ClInclude Include="..\src\training\scheduler.h" />
-    <ClInclude Include="..\src\training\training.h" />
-    <ClInclude Include="..\src\training\training_state.h" />
-    <ClInclude Include="..\src\training\validator.h" />
-    <ClInclude Include="..\src\training\gradient_dropping\dropper.h" />
-    <ClInclude Include="..\src\training\gradient_dropping\sparse_tensor.h" />
-    <ClInclude Include="..\src\training\gradient_dropping\gpu\sparse_algorithm.h" />
-    <ClInclude Include="..\src\translator\beam_search.h" />
-    <ClInclude Include="..\src\translator\helpers.h" />
-    <ClInclude Include="..\src\translator\history.h" />
-    <ClInclude Include="..\src\translator\hypothesis.h" />
-    <ClInclude Include="..\src\translator\nth_element.h" />
-    <ClInclude Include="..\src\translator\output_collector.h" />
-    <ClInclude Include="..\src\translator\output_printer.h" />
-    <ClInclude Include="..\src\translator\printer.h" />
-    <ClInclude Include="..\src\translator\scorers.h" />
-    <ClInclude Include="..\src\translator\translator.h" />
-  </ItemGroup>
-  <ItemGroup>
-    <None Include="..\src\3rd_party\sentencepiece\src\sentencepiece.proto" />
-    <None Include="..\src\3rd_party\sentencepiece\src\sentencepiece_model.proto" />
-    <None Include="..\src\tensors\gpu\add.cu">
-      <ExcludedFromBuild Condition="'$(Configuration)|$(Platform)'=='Debug|x64'">true</ExcludedFromBuild>
-    </None>
-    <None Include="..\src\tensors\gpu\add.inc" />
-    <None Include="..\src\tensors\gpu\algorithm.cu">
-      <ExcludedFromBuild Condition="'$(Configuration)|$(Platform)'=='Debug|x64'">true</ExcludedFromBuild>
-    </None>
-    <None Include="..\src\tensors\gpu\cudnn_wrappers.cu">
-      <ExcludedFromBuild Condition="'$(Configuration)|$(Platform)'=='Debug|x64'">true</ExcludedFromBuild>
-    </None>
-    <None Include="..\src\tensors\gpu\device.cu">
-      <ExcludedFromBuild Condition="'$(Configuration)|$(Platform)'=='Debug|x64'">true</ExcludedFromBuild>
-    </None>
-    <None Include="..\src\tensors\gpu\element.cu">
-      <ExcludedFromBuild Condition="'$(Configuration)|$(Platform)'=='Debug|x64'">true</ExcludedFromBuild>
-    </None>
-    <None Include="..\src\tensors\gpu\element.inc" />
-    <None Include="..\src\tensors\gpu\prod.cu">
-      <ExcludedFromBuild Condition="'$(Configuration)|$(Platform)'=='Debug|x64'">true</ExcludedFromBuild>
-    </None>
-    <None Include="..\src\tensors\gpu\sparse.cu">
-      <ExcludedFromBuild Condition="'$(Configuration)|$(Platform)'=='Debug|x64'">true</ExcludedFromBuild>
-    </None>
-    <None Include="..\src\tensors\gpu\tensor_operators.cu">
-      <ExcludedFromBuild Condition="'$(Configuration)|$(Platform)'=='Debug|x64'">true</ExcludedFromBuild>
-    </None>
-    <None Include="..\src\training\communicator_nccl.h" />
-    <None Include=".editorConfig" />
-  </ItemGroup>
-  <ItemGroup>
-    <Text Include="..\src\3rd_party\sentencepiece\src\CMakeLists.txt" />
-  </ItemGroup>
-  <Import Project="$(VCTargetsPath)\Microsoft.Cpp.targets" />
-  <ImportGroup Label="ExtensionTargets">
-  </ImportGroup>
-</Project>+﻿<?xml version="1.0" encoding="utf-8"?>
+<Project DefaultTargets="Build" ToolsVersion="15.0" xmlns="http://schemas.microsoft.com/developer/msbuild/2003">
+  <ItemGroup Label="ProjectConfigurations">
+    <ProjectConfiguration Include="Debug|x64">
+      <Configuration>Debug</Configuration>
+      <Platform>x64</Platform>
+    </ProjectConfiguration>
+    <ProjectConfiguration Include="Release|x64">
+      <Configuration>Release</Configuration>
+      <Platform>x64</Platform>
+    </ProjectConfiguration>
+  </ItemGroup>
+  <PropertyGroup Label="Globals">
+    <ProjectGuid>{E2F320FE-0C01-4C80-810C-3A92205A29DC}</ProjectGuid>
+    <Keyword>Win32Proj</Keyword>
+    <RootNamespace>Marian</RootNamespace>
+    <ProjectName>Marian</ProjectName>
+    <WindowsTargetPlatformVersion>8.1</WindowsTargetPlatformVersion>
+  </PropertyGroup>
+  <Import Project="$(VCTargetsPath)\Microsoft.Cpp.Default.props" />
+  <PropertyGroup Condition="'$(Configuration)|$(Platform)'=='Debug|x64'" Label="Configuration">
+    <ConfigurationType>Application</ConfigurationType>
+    <UseDebugLibraries>true</UseDebugLibraries>
+    <PlatformToolset>v140</PlatformToolset>
+    <CharacterSet>Unicode</CharacterSet>
+  </PropertyGroup>
+  <PropertyGroup Condition="'$(Configuration)|$(Platform)'=='Release|x64'" Label="Configuration">
+    <ConfigurationType>Application</ConfigurationType>
+    <UseDebugLibraries>false</UseDebugLibraries>
+    <PlatformToolset>v140</PlatformToolset>
+    <WholeProgramOptimization>true</WholeProgramOptimization>
+    <CharacterSet>Unicode</CharacterSet>
+  </PropertyGroup>
+  <Import Project="$(VCTargetsPath)\Microsoft.Cpp.props" />
+  <ImportGroup Label="ExtensionSettings" />
+  <ImportGroup Label="PropertySheets">
+    <Import Project="$(UserRootDir)\Microsoft.Cpp.$(Platform).user.props" Condition="exists('$(UserRootDir)\Microsoft.Cpp.$(Platform).user.props')" Label="LocalAppDataPlatform" />
+  </ImportGroup>
+  <PropertyGroup Label="UserMacros" />
+  <PropertyGroup Condition="'$(Configuration)|$(Platform)'=='Debug|x64'">
+    <LinkIncremental>true</LinkIncremental>
+    <IntDir>$(Platform)\$(Configuration)\Marian\</IntDir>
+    <IncludePath>..\src;..\src\3rd_party;%BOOST_INCLUDE_PATH%;%ZLIB_PATH%\include;%MKL_PATH%\include;$(VC_IncludePath);$(WindowsSDK_IncludePath);</IncludePath>
+    <LibraryPath>%BOOST_LIB_PATH%;%ZLIB_PATH%\lib;%MKL_PATH%\lib\intel64;$(VC_LibraryPath_x64);$(WindowsSDK_LibraryPath_x64);$(NETFXKitsDir)Lib\um\x64</LibraryPath>
+  </PropertyGroup>
+  <PropertyGroup Condition="'$(Configuration)|$(Platform)'=='Release|x64'">
+    <LinkIncremental>false</LinkIncremental>
+    <ExecutablePath>$(ExecutablePath)</ExecutablePath>
+    <IntDir>$(Platform)\$(Configuration)\Marian\</IntDir>
+    <IncludePath>..\src;..\src\3rd_party;%BOOST_INCLUDE_PATH%;%ZLIB_PATH%\include;%MKL_PATH%\include;$(VC_IncludePath);$(WindowsSDK_IncludePath);</IncludePath>
+    <LibraryPath>%BOOST_LIB_PATH%;%ZLIB_PATH%\lib;%MKL_PATH%\lib\intel64;$(VC_LibraryPath_x64);$(WindowsSDK_LibraryPath_x64);$(NETFXKitsDir)Lib\um\x64</LibraryPath>
+  </PropertyGroup>
+  <ItemDefinitionGroup>
+    <ClCompile>
+      <AdditionalIncludeDirectories>$(MSMPI_INC); $(MSMPI_INC)\x64</AdditionalIncludeDirectories>
+    </ClCompile>
+    <Link>
+      <AdditionalLibraryDirectories>$(OutDir);$(SolutionDir)$(Platform)\$(Configuration);$(SolutionDir)$(Platform)\$(Configuration);$(MSMPI_LIB64)</AdditionalLibraryDirectories>
+    </Link>
+  </ItemDefinitionGroup>
+  <ItemDefinitionGroup Condition="'$(Configuration)|$(Platform)'=='Debug|x64'">
+    <ClCompile>
+      <PrecompiledHeader>
+      </PrecompiledHeader>
+      <WarningLevel>Level4</WarningLevel>
+      <Optimization>Disabled</Optimization>
+      <PreprocessorDefinitions>MKL_FOUND=1; MPI_FOUND=1; BLAS_FOUND=1; MKL_ILP64; WIN32;_DEBUG;_CONSOLE;_LIB;%(PreprocessorDefinitions)</PreprocessorDefinitions>
+      <SDLCheck>true</SDLCheck>
+      <TreatWarningAsError>true</TreatWarningAsError>
+      <AdditionalOptions>/bigobj %(AdditionalOptions)</AdditionalOptions>
+      <RuntimeLibrary Condition="'$(Configuration)|$(Platform)'=='Debug|x64'">MultiThreadedDebugDLL</RuntimeLibrary>
+      <DisableSpecificWarnings>4996; 4702</DisableSpecificWarnings>
+      <MultiProcessorCompilation>true</MultiProcessorCompilation>
+      <MinimalRebuild>false</MinimalRebuild>
+    </ClCompile>
+    <Link>
+      <SubSystem>Console</SubSystem>
+      <GenerateDebugInformation>true</GenerateDebugInformation>
+      <AdditionalDependencies>zlib.lib; msmpi.lib; mkl_intel_ilp64.lib; mkl_sequential.lib; mkl_core.lib; kernel32.lib; user32.lib; gdi32.lib; winspool.lib; comdlg32.lib; advapi32.lib; shell32.lib; ole32.lib; oleaut32.lib; uuid.lib; odbc32.lib; odbccp32.lib; %(AdditionalDependencies)</AdditionalDependencies>
+      <StackReserveSize>100000000</StackReserveSize>
+      <TreatLinkerWarningAsErrors>true</TreatLinkerWarningAsErrors>
+    </Link>
+  </ItemDefinitionGroup>
+  <ItemDefinitionGroup Condition="'$(Configuration)|$(Platform)'=='Release|x64'">
+    <ClCompile>
+      <WarningLevel>Level4</WarningLevel>
+      <PrecompiledHeader>
+      </PrecompiledHeader>
+      <Optimization>MaxSpeed</Optimization>
+      <FunctionLevelLinking>true</FunctionLevelLinking>
+      <IntrinsicFunctions>true</IntrinsicFunctions>
+      <PreprocessorDefinitions>MKL_FOUND=1; MPI_FOUND=1; BLAS_FOUND=1; MKL_ILP64; WIN32;NDEBUG;_CONSOLE;_LIB;%(PreprocessorDefinitions)</PreprocessorDefinitions>
+      <SDLCheck>true</SDLCheck>
+      <FavorSizeOrSpeed>Speed</FavorSizeOrSpeed>
+      <AdditionalOptions>/d2Zi+ /bigobj %(AdditionalOptions)</AdditionalOptions>
+      <TreatWarningAsError>true</TreatWarningAsError>
+      <RuntimeLibrary Condition="'$(Configuration)|$(Platform)'=='Release|x64'">MultiThreadedDLL</RuntimeLibrary>
+      <RuntimeLibrary Condition="'$(Configuration)|$(Platform)'=='Release_NoOpt|x64'">MultiThreaded</RuntimeLibrary>
+      <InlineFunctionExpansion>AnySuitable</InlineFunctionExpansion>
+      <OmitFramePointers>true</OmitFramePointers>
+      <DisableSpecificWarnings>4996; 4702</DisableSpecificWarnings>
+      <MultiProcessorCompilation>true</MultiProcessorCompilation>
+    </ClCompile>
+    <Link>
+      <SubSystem>Console</SubSystem>
+      <GenerateDebugInformation>true</GenerateDebugInformation>
+      <EnableCOMDATFolding>true</EnableCOMDATFolding>
+      <OptimizeReferences>true</OptimizeReferences>
+      <AdditionalDependencies>zlib.lib; msmpi.lib; mkl_intel_ilp64.lib; mkl_sequential.lib; mkl_core.lib; kernel32.lib; user32.lib; gdi32.lib; winspool.lib; comdlg32.lib; advapi32.lib; shell32.lib; ole32.lib; oleaut32.lib; uuid.lib; odbc32.lib; odbccp32.lib; %(AdditionalDependencies)</AdditionalDependencies>
+      <StackReserveSize>100000000</StackReserveSize>
+      <TreatLinkerWarningAsErrors>true</TreatLinkerWarningAsErrors>
+    </Link>
+  </ItemDefinitionGroup>
+  <ItemGroup>
+    <ClCompile Include="..\src\3rd_party\ExceptionWithCallStack.cpp" />
+    <ClCompile Include="..\src\3rd_party\sentencepiece\src\bpe_model.cc" />
+    <ClCompile Include="..\src\3rd_party\sentencepiece\src\bpe_model_test.cc" />
+    <ClCompile Include="..\src\3rd_party\sentencepiece\src\bpe_model_trainer.cc" />
+    <ClCompile Include="..\src\3rd_party\sentencepiece\src\bpe_model_trainer_test.cc" />
+    <ClCompile Include="..\src\3rd_party\sentencepiece\src\builder.cc" />
+    <ClCompile Include="..\src\3rd_party\sentencepiece\src\builder_test.cc" />
+    <ClCompile Include="..\src\3rd_party\sentencepiece\src\char_model.cc" />
+    <ClCompile Include="..\src\3rd_party\sentencepiece\src\char_model_test.cc" />
+    <ClCompile Include="..\src\3rd_party\sentencepiece\src\char_model_trainer.cc" />
+    <ClCompile Include="..\src\3rd_party\sentencepiece\src\char_model_trainer_test.cc" />
+    <ClCompile Include="..\src\3rd_party\sentencepiece\src\compile_charsmap_main.cc" />
+    <ClCompile Include="..\src\3rd_party\sentencepiece\src\error.cc" />
+    <ClCompile Include="..\src\3rd_party\sentencepiece\src\filesystem.cc" />
+    <ClCompile Include="..\src\3rd_party\sentencepiece\src\filesystem_test.cc" />
+    <ClCompile Include="..\src\3rd_party\sentencepiece\src\flags.cc" />
+    <ClCompile Include="..\src\3rd_party\sentencepiece\src\flags_test.cc" />
+    <ClCompile Include="..\src\3rd_party\sentencepiece\src\freelist_test.cc" />
+    <ClCompile Include="..\src\3rd_party\sentencepiece\src\model_factory.cc" />
+    <ClCompile Include="..\src\3rd_party\sentencepiece\src\model_factory_test.cc" />
+    <ClCompile Include="..\src\3rd_party\sentencepiece\src\model_interface.cc" />
+    <ClCompile Include="..\src\3rd_party\sentencepiece\src\model_interface_test.cc" />
+    <ClCompile Include="..\src\3rd_party\sentencepiece\src\normalizer.cc" />
+    <ClCompile Include="..\src\3rd_party\sentencepiece\src\normalizer_test.cc" />
+    <ClCompile Include="..\src\3rd_party\sentencepiece\src\sentencepiece_processor.cc" />
+    <ClCompile Include="..\src\3rd_party\sentencepiece\src\sentencepiece_processor_test.cc" />
+    <ClCompile Include="..\src\3rd_party\sentencepiece\src\sentencepiece_trainer.cc" />
+    <ClCompile Include="..\src\3rd_party\sentencepiece\src\sentencepiece_trainer_test.cc" />
+    <ClCompile Include="..\src\3rd_party\sentencepiece\src\spm_decode_main.cc" />
+    <ClCompile Include="..\src\3rd_party\sentencepiece\src\spm_encode_main.cc" />
+    <ClCompile Include="..\src\3rd_party\sentencepiece\src\spm_export_vocab_main.cc" />
+    <ClCompile Include="..\src\3rd_party\sentencepiece\src\spm_normalize_main.cc" />
+    <ClCompile Include="..\src\3rd_party\sentencepiece\src\spm_train_main.cc" />
+    <ClCompile Include="..\src\3rd_party\sentencepiece\src\testharness.cc" />
+    <ClCompile Include="..\src\3rd_party\sentencepiece\src\test_main.cc" />
+    <ClCompile Include="..\src\3rd_party\sentencepiece\src\trainer_factory.cc" />
+    <ClCompile Include="..\src\3rd_party\sentencepiece\src\trainer_factory_test.cc" />
+    <ClCompile Include="..\src\3rd_party\sentencepiece\src\trainer_interface.cc" />
+    <ClCompile Include="..\src\3rd_party\sentencepiece\src\trainer_interface_test.cc" />
+    <ClCompile Include="..\src\3rd_party\sentencepiece\src\unicode_script.cc" />
+    <ClCompile Include="..\src\3rd_party\sentencepiece\src\unicode_script_test.cc" />
+    <ClCompile Include="..\src\3rd_party\sentencepiece\src\unigram_model.cc" />
+    <ClCompile Include="..\src\3rd_party\sentencepiece\src\unigram_model_test.cc" />
+    <ClCompile Include="..\src\3rd_party\sentencepiece\src\unigram_model_trainer.cc" />
+    <ClCompile Include="..\src\3rd_party\sentencepiece\src\unigram_model_trainer_test.cc" />
+    <ClCompile Include="..\src\3rd_party\sentencepiece\src\util.cc" />
+    <ClCompile Include="..\src\3rd_party\sentencepiece\src\util_test.cc" />
+    <ClCompile Include="..\src\3rd_party\sentencepiece\src\word_model.cc" />
+    <ClCompile Include="..\src\3rd_party\sentencepiece\src\word_model_test.cc" />
+    <ClCompile Include="..\src\3rd_party\sentencepiece\src\word_model_trainer.cc" />
+    <ClCompile Include="..\src\3rd_party\sentencepiece\src\word_model_trainer_test.cc" />
+    <ClCompile Include="..\src\3rd_party\yaml-cpp\binary_renamed.cpp" />
+    <ClCompile Include="..\src\3rd_party\yaml-cpp\yaml-node.cpp" />
+    <ClInclude Include="..\src\3rd_party\ExceptionWithCallStack.h" />
+    <ClInclude Include="..\src\3rd_party\sentencepiece\src\bpe_model.h" />
+    <ClInclude Include="..\src\3rd_party\sentencepiece\src\bpe_model_trainer.h" />
+    <ClInclude Include="..\src\3rd_party\sentencepiece\src\builder.h" />
+    <ClInclude Include="..\src\3rd_party\sentencepiece\src\char_model.h" />
+    <ClInclude Include="..\src\3rd_party\sentencepiece\src\char_model_trainer.h" />
+    <ClInclude Include="..\src\3rd_party\sentencepiece\src\common.h" />
+    <ClInclude Include="..\src\3rd_party\sentencepiece\src\filesystem.h" />
+    <ClInclude Include="..\src\3rd_party\sentencepiece\src\flags.h" />
+    <ClInclude Include="..\src\3rd_party\sentencepiece\src\freelist.h" />
+    <ClInclude Include="..\src\3rd_party\sentencepiece\src\model_factory.h" />
+    <ClInclude Include="..\src\3rd_party\sentencepiece\src\model_interface.h" />
+    <ClInclude Include="..\src\3rd_party\sentencepiece\src\normalization_rule.h" />
+    <ClInclude Include="..\src\3rd_party\sentencepiece\src\normalizer.h" />
+    <ClInclude Include="..\src\3rd_party\sentencepiece\src\sentencepiece_processor.h" />
+    <ClInclude Include="..\src\3rd_party\sentencepiece\src\sentencepiece_trainer.h" />
+    <ClInclude Include="..\src\3rd_party\sentencepiece\src\testharness.h" />
+    <ClInclude Include="..\src\3rd_party\sentencepiece\src\trainer_factory.h" />
+    <ClInclude Include="..\src\3rd_party\sentencepiece\src\trainer_interface.h" />
+    <ClInclude Include="..\src\3rd_party\sentencepiece\src\unicode_script.h" />
+    <ClInclude Include="..\src\3rd_party\sentencepiece\src\unicode_script_map.h" />
+    <ClInclude Include="..\src\3rd_party\sentencepiece\src\unigram_model.h" />
+    <ClInclude Include="..\src\3rd_party\sentencepiece\src\unigram_model_trainer.h" />
+    <ClInclude Include="..\src\3rd_party\sentencepiece\src\util.h" />
+    <ClInclude Include="..\src\3rd_party\sentencepiece\src\word_model.h" />
+    <ClInclude Include="..\src\3rd_party\sentencepiece\src\word_model_trainer.h" />
+    <ClInclude Include="..\src\command\marian.cpp" />
+    <ClInclude Include="..\src\command\marian_decoder.cpp" />
+    <ClInclude Include="..\src\command\marian_scorer.cpp" />
+    <ClInclude Include="..\src\command\marian_vocab.cpp" />
+    <ClInclude Include="..\src\command\marian_conv.cpp" />
+    <ClCompile Include="..\src\command\marian.cpp" />
+    <ClCompile Include="..\src\common\binary.cpp" />
+    <ClCompile Include="..\src\common\cli_helper.cpp" />
+    <ClCompile Include="..\src\common\cli_wrapper.cpp" />
+    <ClCompile Include="..\src\common\config_validator.cpp" />
+    <ClCompile Include="..\src\common\io.cpp" />
+    <ClCompile Include="..\src\common\utils.cpp" />
+    <ClCompile Include="..\src\common\logging.cpp" />
+    <ClCompile Include="..\src\common\config.cpp" />
+    <ClCompile Include="..\src\common\config_parser.cpp" />
+    <ClCompile Include="..\src\common\version.cpp" />
+    <ClCompile Include="..\src\data\alignment.cpp" />
+    <ClCompile Include="..\src\data\default_vocab.cpp" />
+    <ClCompile Include="..\src\data\sentencepiece_vocab.cpp" />
+    <ClCompile Include="..\src\data\vocab.cpp" />
+    <ClCompile Include="..\src\data\corpus_base.cpp" />
+    <ClCompile Include="..\src\data\corpus.cpp" />
+    <ClCompile Include="..\src\data\corpus_nbest.cpp" />
+    <ClCompile Include="..\src\data\text_input.cpp" />
+    <ClCompile Include="..\src\3rd_party\cnpy\cnpy.cpp" />
+    <ClCompile Include="..\src\3rd_party\exception.cpp" />
+    <ClCompile Include="..\src\3rd_party\svd\svd.cpp" />
+    <ClCompile Include="..\src\layers\loss.cpp" />
+    <ClCompile Include="..\src\layers\weight.cpp" />
+    <ClCompile Include="..\src\microsoft\quicksand.cpp">
+      <ExcludedFromBuild Condition="'$(Configuration)|$(Platform)'=='Debug|x64'">false</ExcludedFromBuild>
+    </ClCompile>
+    <ClCompile Include="..\src\rescorer\score_collector.cpp" />
+    <ClCompile Include="..\src\tensors\backend.cpp" />
+    <ClCompile Include="..\src\tensors\cpu\device.cpp" />
+    <ClCompile Include="..\src\tensors\cpu\prod.cpp" />
+    <ClCompile Include="..\src\tensors\cpu\sharp\avx_gemm.cpp" />
+    <ClCompile Include="..\src\tensors\cpu\sharp\int_gemm.cpp" />
+    <ClCompile Include="..\src\tensors\cpu\sharp\sse_gemm.cpp" />
+    <ClCompile Include="..\src\tensors\cpu\tensor_operators.cpp" />
+    <ClCompile Include="..\src\graph\expression_graph.cpp" />
+    <ClCompile Include="..\src\graph\expression_operators.cpp" />
+    <ClCompile Include="..\src\graph\node.cpp" />
+    <ClCompile Include="..\src\graph\node_operators.cpp" />
+    <ClCompile Include="..\src\graph\node_initializers.cpp" />
+    <ClCompile Include="..\src\rnn\cells.cpp" />
+    <ClCompile Include="..\src\rnn\attention.cpp" />
+    <ClCompile Include="..\src\optimizers\clippers.cpp" />
+    <ClCompile Include="..\src\optimizers\optimizers.cpp" />
+    <ClCompile Include="..\src\models\model_factory.cpp" />
+    <ClCompile Include="..\src\models\encoder_decoder.cpp" />
+    <ClCompile Include="..\src\tensors\rand.cpp" />
+    <ClCompile Include="..\src\training\communicator.cpp" />
+    <ClCompile Include="..\src\training\graph_group_multinode_sync.cpp" />
+    <ClCompile Include="..\src\translator\history.cpp" />
+    <ClCompile Include="..\src\translator\output_collector.cpp" />
+    <ClCompile Include="..\src\translator\nth_element.cpp" />
+    <ClCompile Include="..\src\translator\helpers.cpp" />
+    <ClCompile Include="..\src\translator\output_printer.cpp" />
+    <ClCompile Include="..\src\translator\scorers.cpp" />
+    <ClCompile Include="..\src\training\graph_group_async.cpp" />
+    <ClCompile Include="..\src\training\graph_group_async_drop.cpp" />
+    <ClCompile Include="..\src\training\graph_group_sync.cpp" />
+    <ClCompile Include="..\src\training\graph_group_singleton.cpp" />
+    <ClCompile Include="..\src\training\graph_group_multinode.cpp" />
+    <ClCompile Include="..\src\training\validator.cpp" />
+    <ClCompile Include="..\src\3rd_party\yaml-cpp\convert.cpp" />
+    <ClCompile Include="..\src\3rd_party\yaml-cpp\directives.cpp" />
+    <ClCompile Include="..\src\3rd_party\yaml-cpp\emit.cpp" />
+    <ClCompile Include="..\src\3rd_party\yaml-cpp\emitfromevents.cpp" />
+    <ClCompile Include="..\src\3rd_party\yaml-cpp\emitter.cpp" />
+    <ClCompile Include="..\src\3rd_party\yaml-cpp\emitterstate.cpp" />
+    <ClCompile Include="..\src\3rd_party\yaml-cpp\emitterutils.cpp" />
+    <ClCompile Include="..\src\3rd_party\yaml-cpp\exceptions.cpp" />
+    <ClCompile Include="..\src\3rd_party\yaml-cpp\exp.cpp" />
+    <ClCompile Include="..\src\3rd_party\yaml-cpp\memory.cpp" />
+    <ClCompile Include="..\src\3rd_party\yaml-cpp\node_data.cpp" />
+    <ClCompile Include="..\src\3rd_party\yaml-cpp\nodebuilder.cpp" />
+    <ClCompile Include="..\src\3rd_party\yaml-cpp\nodeevents.cpp" />
+    <ClCompile Include="..\src\3rd_party\yaml-cpp\null.cpp" />
+    <ClCompile Include="..\src\3rd_party\yaml-cpp\ostream_wrapper.cpp" />
+    <ClCompile Include="..\src\3rd_party\yaml-cpp\parse.cpp" />
+    <ClCompile Include="..\src\3rd_party\yaml-cpp\parser.cpp" />
+    <ClCompile Include="..\src\3rd_party\yaml-cpp\regex_yaml.cpp" />
+    <ClCompile Include="..\src\3rd_party\yaml-cpp\scanner.cpp" />
+    <ClCompile Include="..\src\3rd_party\yaml-cpp\scanscalar.cpp" />
+    <ClCompile Include="..\src\3rd_party\yaml-cpp\scantag.cpp" />
+    <ClCompile Include="..\src\3rd_party\yaml-cpp\scantoken.cpp" />
+    <ClCompile Include="..\src\3rd_party\yaml-cpp\simplekey.cpp" />
+    <ClCompile Include="..\src\3rd_party\yaml-cpp\singledocparser.cpp" />
+    <ClCompile Include="..\src\3rd_party\yaml-cpp\stream.cpp" />
+    <ClCompile Include="..\src\3rd_party\yaml-cpp\tag.cpp" />
+    <ClCompile Include="..\src\3rd_party\yaml-cpp\contrib\graphbuilder.cpp" />
+    <ClCompile Include="..\src\3rd_party\yaml-cpp\contrib\graphbuilderadapter.cpp" />
+  </ItemGroup>
+  <ItemGroup>
+    <ClInclude Include="..\src\common\binary.h" />
+    <ClInclude Include="..\src\common\cli_helper.h" />
+    <ClInclude Include="..\src\common\cli_wrapper.h" />
+    <ClInclude Include="..\src\common\config_validator.h" />
+    <ClInclude Include="..\src\common\filesystem.h" />
+    <ClInclude Include="..\src\common\hash.h" />
+    <ClInclude Include="..\src\common\io.h" />
+    <ClInclude Include="..\src\common\io_item.h" />
+    <ClInclude Include="..\src\common\timer.h" />
+    <ClInclude Include="..\src\common\types.h" />
+    <ClInclude Include="..\src\common\version.h" />
+    <ClInclude Include="..\src\layers\loss.h" />
+    <ClInclude Include="..\src\layers\weight.h" />
+    <ClInclude Include="..\src\marian.h" />
+    <ClInclude Include="..\src\3rd_party\catch.hpp" />
+    <ClInclude Include="..\src\3rd_party\exception.h" />
+    <ClInclude Include="..\src\3rd_party\reduce_all.h" />
+    <ClInclude Include="..\src\3rd_party\threadpool.h" />
+    <ClInclude Include="..\src\3rd_party\cnpy\cnpy.h" />
+    <ClInclude Include="..\src\3rd_party\spdlog\async_logger.h" />
+    <ClInclude Include="..\src\3rd_party\spdlog\common.h" />
+    <ClInclude Include="..\src\3rd_party\spdlog\formatter.h" />
+    <ClInclude Include="..\src\3rd_party\spdlog\logger.h" />
+    <ClInclude Include="..\src\3rd_party\spdlog\spdlog.h" />
+    <ClInclude Include="..\src\3rd_party\spdlog\tweakme.h" />
+    <ClInclude Include="..\src\3rd_party\spdlog\bench\utils.h" />
+    <ClInclude Include="..\src\3rd_party\spdlog\bench\latency\utils.h" />
+    <ClInclude Include="..\src\3rd_party\spdlog\details\async_logger_impl.h" />
+    <ClInclude Include="..\src\3rd_party\spdlog\details\async_log_helper.h" />
+    <ClInclude Include="..\src\3rd_party\spdlog\details\file_helper.h" />
+    <ClInclude Include="..\src\3rd_party\spdlog\details\format.h" />
+    <ClInclude Include="..\src\3rd_party\spdlog\details\line_logger_fwd.h" />
+    <ClInclude Include="..\src\3rd_party\spdlog\details\line_logger_impl.h" />
+    <ClInclude Include="..\src\3rd_party\spdlog\details\logger_impl.h" />
+    <ClInclude Include="..\src\3rd_party\spdlog\details\log_msg.h" />
+    <ClInclude Include="..\src\3rd_party\spdlog\details\mpmc_bounded_q.h" />
+    <ClInclude Include="..\src\3rd_party\spdlog\details\null_mutex.h" />
+    <ClInclude Include="..\src\3rd_party\spdlog\details\os.h" />
+    <ClInclude Include="..\src\3rd_party\spdlog\details\pattern_formatter_impl.h" />
+    <ClInclude Include="..\src\3rd_party\spdlog\details\registry.h" />
+    <ClInclude Include="..\src\3rd_party\spdlog\details\spdlog_impl.h" />
+    <ClInclude Include="..\src\3rd_party\spdlog\example\utils.h" />
+    <ClInclude Include="..\src\3rd_party\spdlog\include\spdlog\async_logger.h" />
+    <ClInclude Include="..\src\3rd_party\spdlog\include\spdlog\common.h" />
+    <ClInclude Include="..\src\3rd_party\spdlog\include\spdlog\formatter.h" />
+    <ClInclude Include="..\src\3rd_party\spdlog\include\spdlog\logger.h" />
+    <ClInclude Include="..\src\3rd_party\spdlog\include\spdlog\spdlog.h" />
+    <ClInclude Include="..\src\3rd_party\spdlog\include\spdlog\tweakme.h" />
+    <ClInclude Include="..\src\3rd_party\spdlog\include\spdlog\details\async_logger_impl.h" />
+    <ClInclude Include="..\src\3rd_party\spdlog\include\spdlog\details\async_log_helper.h" />
+    <ClInclude Include="..\src\3rd_party\spdlog\include\spdlog\details\file_helper.h" />
+    <ClInclude Include="..\src\3rd_party\spdlog\include\spdlog\details\logger_impl.h" />
+    <ClInclude Include="..\src\3rd_party\spdlog\include\spdlog\details\log_msg.h" />
+    <ClInclude Include="..\src\3rd_party\spdlog\include\spdlog\details\mpmc_bounded_q.h" />
+    <ClInclude Include="..\src\3rd_party\spdlog\include\spdlog\details\null_mutex.h" />
+    <ClInclude Include="..\src\3rd_party\spdlog\include\spdlog\details\os.h" />
+    <ClInclude Include="..\src\3rd_party\spdlog\include\spdlog\details\pattern_formatter_impl.h" />
+    <ClInclude Include="..\src\3rd_party\spdlog\include\spdlog\details\registry.h" />
+    <ClInclude Include="..\src\3rd_party\spdlog\include\spdlog\details\spdlog_impl.h" />
+    <ClInclude Include="..\src\3rd_party\spdlog\include\spdlog\fmt\fmt.h" />
+    <ClInclude Include="..\src\3rd_party\spdlog\include\spdlog\fmt\ostr.h" />
+    <ClInclude Include="..\src\3rd_party\spdlog\include\spdlog\fmt\bundled\format.h" />
+    <ClInclude Include="..\src\3rd_party\spdlog\include\spdlog\fmt\bundled\ostream.h" />
+    <ClInclude Include="..\src\3rd_party\spdlog\include\spdlog\fmt\bundled\posix.h" />
+    <ClInclude Include="..\src\3rd_party\spdlog\include\spdlog\fmt\bundled\time.h" />
+    <ClInclude Include="..\src\3rd_party\spdlog\include\spdlog\sinks\android_sink.h" />
+    <ClInclude Include="..\src\3rd_party\spdlog\include\spdlog\sinks\ansicolor_sink.h" />
+    <ClInclude Include="..\src\3rd_party\spdlog\include\spdlog\sinks\base_sink.h" />
+    <ClInclude Include="..\src\3rd_party\spdlog\include\spdlog\sinks\dist_sink.h" />
+    <ClInclude Include="..\src\3rd_party\spdlog\include\spdlog\sinks\file_sinks.h" />
+    <ClInclude Include="..\src\3rd_party\spdlog\include\spdlog\sinks\msvc_sink.h" />
+    <ClInclude Include="..\src\3rd_party\spdlog\include\spdlog\sinks\null_sink.h" />
+    <ClInclude Include="..\src\3rd_party\spdlog\include\spdlog\sinks\ostream_sink.h" />
+    <ClInclude Include="..\src\3rd_party\spdlog\include\spdlog\sinks\sink.h" />
+    <ClInclude Include="..\src\3rd_party\spdlog\include\spdlog\sinks\stdout_sinks.h" />
+    <ClInclude Include="..\src\3rd_party\spdlog\include\spdlog\sinks\syslog_sink.h" />
+    <ClInclude Include="..\src\3rd_party\spdlog\include\spdlog\sinks\wincolor_sink.h" />
+    <ClInclude Include="..\src\3rd_party\spdlog\sinks\android_sink.h" />
+    <ClInclude Include="..\src\3rd_party\spdlog\sinks\ansicolor_sink.h" />
+    <ClInclude Include="..\src\3rd_party\spdlog\sinks\base_sink.h" />
+    <ClInclude Include="..\src\3rd_party\spdlog\sinks\dist_sink.h" />
+    <ClInclude Include="..\src\3rd_party\spdlog\sinks\file_sinks.h" />
+    <ClInclude Include="..\src\3rd_party\spdlog\sinks\msvc_sink.h" />
+    <ClInclude Include="..\src\3rd_party\spdlog\sinks\null_sink.h" />
+    <ClInclude Include="..\src\3rd_party\spdlog\sinks\ostream_sink.h" />
+    <ClInclude Include="..\src\3rd_party\spdlog\sinks\sink.h" />
+    <ClInclude Include="..\src\3rd_party\spdlog\sinks\stdout_sinks.h" />
+    <ClInclude Include="..\src\3rd_party\spdlog\sinks\syslog_sink.h" />
+    <ClInclude Include="..\src\3rd_party\spdlog\tests\catch.hpp" />
+    <ClInclude Include="..\src\3rd_party\spdlog\tests\includes.h" />
+    <ClInclude Include="..\src\3rd_party\spdlog\tests\utils.h" />
+    <ClInclude Include="..\src\3rd_party\svd\defs_and_types.h" />
+    <ClInclude Include="..\src\3rd_party\svd\svd.h" />
+    <ClInclude Include="..\src\3rd_party\yaml-cpp\anchor.h" />
+    <ClInclude Include="..\src\3rd_party\yaml-cpp\binary.h" />
+    <ClInclude Include="..\src\3rd_party\yaml-cpp\collectionstack.h" />
+    <ClInclude Include="..\src\3rd_party\yaml-cpp\directives.h" />
+    <ClInclude Include="..\src\3rd_party\yaml-cpp\dll.h" />
+    <ClInclude Include="..\src\3rd_party\yaml-cpp\emitfromevents.h" />
+    <ClInclude Include="..\src\3rd_party\yaml-cpp\emitter.h" />
+    <ClInclude Include="..\src\3rd_party\yaml-cpp\emitterdef.h" />
+    <ClInclude Include="..\src\3rd_party\yaml-cpp\emittermanip.h" />
+    <ClInclude Include="..\src\3rd_party\yaml-cpp\emitterstate.h" />
+    <ClInclude Include="..\src\3rd_party\yaml-cpp\emitterstyle.h" />
+    <ClInclude Include="..\src\3rd_party\yaml-cpp\emitterutils.h" />
+    <ClInclude Include="..\src\3rd_party\yaml-cpp\eventhandler.h" />
+    <ClInclude Include="..\src\3rd_party\yaml-cpp\exceptions.h" />
+    <ClInclude Include="..\src\3rd_party\yaml-cpp\exp.h" />
+    <ClInclude Include="..\src\3rd_party\yaml-cpp\indentation.h" />
+    <ClInclude Include="..\src\3rd_party\yaml-cpp\mark.h" />
+    <ClInclude Include="..\src\3rd_party\yaml-cpp\nodebuilder.h" />
+    <ClInclude Include="..\src\3rd_party\yaml-cpp\nodeevents.h" />
+    <ClInclude Include="..\src\3rd_party\yaml-cpp\noncopyable.h" />
+    <ClInclude Include="..\src\3rd_party\yaml-cpp\null.h" />
+    <ClInclude Include="..\src\3rd_party\yaml-cpp\ostream_wrapper.h" />
+    <ClInclude Include="..\src\3rd_party\yaml-cpp\parser.h" />
+    <ClInclude Include="..\src\3rd_party\yaml-cpp\ptr_vector.h" />
+    <ClInclude Include="..\src\3rd_party\yaml-cpp\regeximpl.h" />
+    <ClInclude Include="..\src\3rd_party\yaml-cpp\regex_yaml.h" />
+    <ClInclude Include="..\src\3rd_party\yaml-cpp\scanner.h" />
+    <ClInclude Include="..\src\3rd_party\yaml-cpp\scanscalar.h" />
+    <ClInclude Include="..\src\3rd_party\yaml-cpp\scantag.h" />
+    <ClInclude Include="..\src\3rd_party\yaml-cpp\setting.h" />
+    <ClInclude Include="..\src\3rd_party\yaml-cpp\singledocparser.h" />
+    <ClInclude Include="..\src\3rd_party\yaml-cpp\stlemitter.h" />
+    <ClInclude Include="..\src\3rd_party\yaml-cpp\stream.h" />
+    <ClInclude Include="..\src\3rd_party\yaml-cpp\streamcharsource.h" />
+    <ClInclude Include="..\src\3rd_party\yaml-cpp\stringsource.h" />
+    <ClInclude Include="..\src\3rd_party\yaml-cpp\tag.h" />
+    <ClInclude Include="..\src\3rd_party\yaml-cpp\token.h" />
+    <ClInclude Include="..\src\3rd_party\yaml-cpp\traits.h" />
+    <ClInclude Include="..\src\3rd_party\yaml-cpp\yaml.h" />
+    <ClInclude Include="..\src\3rd_party\yaml-cpp\contrib\anchordict.h" />
+    <ClInclude Include="..\src\3rd_party\yaml-cpp\contrib\graphbuilder.h" />
+    <ClInclude Include="..\src\3rd_party\yaml-cpp\contrib\graphbuilderadapter.h" />
+    <ClInclude Include="..\src\3rd_party\yaml-cpp\node\convert.h" />
+    <ClInclude Include="..\src\3rd_party\yaml-cpp\node\emit.h" />
+    <ClInclude Include="..\src\3rd_party\yaml-cpp\node\impl.h" />
+    <ClInclude Include="..\src\3rd_party\yaml-cpp\node\iterator.h" />
+    <ClInclude Include="..\src\3rd_party\yaml-cpp\node\node.h" />
+    <ClInclude Include="..\src\3rd_party\yaml-cpp\node\parse.h" />
+    <ClInclude Include="..\src\3rd_party\yaml-cpp\node\ptr.h" />
+    <ClInclude Include="..\src\3rd_party\yaml-cpp\node\type.h" />
+    <ClInclude Include="..\src\3rd_party\yaml-cpp\node\detail\bool_type.h" />
+    <ClInclude Include="..\src\3rd_party\yaml-cpp\node\detail\impl.h" />
+    <ClInclude Include="..\src\3rd_party\yaml-cpp\node\detail\iterator.h" />
+    <ClInclude Include="..\src\3rd_party\yaml-cpp\node\detail\iterator_fwd.h" />
+    <ClInclude Include="..\src\3rd_party\yaml-cpp\node\detail\memory.h" />
+    <ClInclude Include="..\src\3rd_party\yaml-cpp\node\detail\node.h" />
+    <ClInclude Include="..\src\3rd_party\yaml-cpp\node\detail\node_data.h" />
+    <ClInclude Include="..\src\3rd_party\yaml-cpp\node\detail\node_iterator.h" />
+    <ClInclude Include="..\src\3rd_party\yaml-cpp\node\detail\node_ref.h" />
+    <ClInclude Include="..\src\common\compile_time_crc32.h" />
+    <ClInclude Include="..\src\common\config.h" />
+    <ClInclude Include="..\src\common\config_parser.h" />
+    <ClInclude Include="..\src\common\definitions.h" />
+    <ClInclude Include="..\src\common\file_stream.h" />
+    <ClInclude Include="..\src\common\keywords.h" />
+    <ClInclude Include="..\src\common\logging.h" />
+    <ClInclude Include="..\src\common\options.h" />
+    <ClInclude Include="..\src\common\regex.h" />
+    <ClInclude Include="..\src\common\shape.h" />
+    <ClInclude Include="..\src\common\utils.h" />
+    <ClInclude Include="..\src\common\project_version.h" />
+    <ClInclude Include="..\src\data\alignment.h" />
+    <ClInclude Include="..\src\data\batch.h" />
+    <ClInclude Include="..\src\data\batch_generator.h" />
+    <ClInclude Include="..\src\data\batch_stats.h" />
+    <ClInclude Include="..\src\data\corpus.h" />
+    <ClInclude Include="..\src\data\corpus_base.h" />
+    <ClInclude Include="..\src\data\corpus_nbest.h" />
+    <ClInclude Include="..\src\data\dataset.h" />
+    <ClInclude Include="..\src\data\npz_converter.h" />
+    <ClInclude Include="..\src\data\rng_engine.h" />
+    <ClInclude Include="..\src\data\shortlist.h" />
+    <ClInclude Include="..\src\data\text_input.h" />
+    <ClInclude Include="..\src\data\types.h" />
+    <ClInclude Include="..\src\data\vocab.h" />
+    <ClInclude Include="..\src\functional\array.h" />
+    <ClInclude Include="..\src\functional\defs.h" />
+    <ClInclude Include="..\src\functional\floats.h" />
+    <ClInclude Include="..\src\functional\functional.h" />
+    <ClInclude Include="..\src\functional\operands.h" />
+    <ClInclude Include="..\src\functional\predicates.h" />
+    <ClInclude Include="..\src\functional\shape.h" />
+    <ClInclude Include="..\src\functional\tensor.h" />
+    <ClInclude Include="..\src\functional\tmp.h" />
+    <ClInclude Include="..\src\graph\auto_tuner.h" />
+    <ClInclude Include="..\src\graph\chainable.h" />
+    <ClInclude Include="..\src\graph\expression_graph.h" />
+    <ClInclude Include="..\src\graph\expression_operators.h" />
+    <ClInclude Include="..\src\graph\node.h" />
+    <ClInclude Include="..\src\graph\node_initializers.h" />
+    <ClInclude Include="..\src\graph\node_operators.h" />
+    <ClInclude Include="..\src\graph\node_operators_binary.h" />
+    <ClInclude Include="..\src\graph\node_operators_unary.h" />
+    <ClInclude Include="..\src\graph\parameters.h" />
+    <ClInclude Include="..\src\layers\constructors.h" />
+    <ClInclude Include="..\src\layers\factory.h" />
+    <ClInclude Include="..\src\layers\generic.h" />
+    <ClInclude Include="..\src\layers\guided_alignment.h" />
+    <ClInclude Include="..\src\layers\word2vec_reader.h" />
+    <ClInclude Include="..\src\microsoft\quicksand.h" />
+    <ClInclude Include="..\src\models\amun.h" />
+    <ClInclude Include="..\src\models\char_s2s.h" />
+    <ClInclude Include="..\src\models\costs.h" />
+    <ClInclude Include="..\src\models\decoder.h" />
+    <ClInclude Include="..\src\models\encoder.h" />
+    <ClInclude Include="..\src\models\encoder_decoder.h" />
+    <ClInclude Include="..\src\models\hardatt.h" />
+    <ClInclude Include="..\src\models\model_base.h" />
+    <ClInclude Include="..\src\models\model_factory.h" />
+    <ClInclude Include="..\src\models\model_task.h" />
+    <ClInclude Include="..\src\models\nematus.h" />
+    <ClInclude Include="..\src\models\s2s.h" />
+    <ClInclude Include="..\src\models\states.h" />
+    <ClCompile Include="..\src\models\transformer.h" />
+    <ClInclude Include="..\src\models\experimental\lex_probs.h" />
+    <ClInclude Include="..\src\models\transformer_factory.h" />
+    <ClInclude Include="..\src\optimizers\clippers.h" />
+    <ClInclude Include="..\src\optimizers\optimizers.h" />
+    <ClInclude Include="..\src\rescorer\rescorer.h" />
+    <ClInclude Include="..\src\rescorer\score_collector.h" />
+    <ClInclude Include="..\src\rnn\attention.h" />
+    <ClInclude Include="..\src\rnn\attention_constructors.h" />
+    <ClInclude Include="..\src\rnn\cells.h" />
+    <ClInclude Include="..\src\rnn\constructors.h" />
+    <ClInclude Include="..\src\rnn\rnn.h" />
+    <ClInclude Include="..\src\rnn\types.h" />
+    <ClInclude Include="..\src\tensors\allocator.h" />
+    <ClInclude Include="..\src\tensors\backend.h" />
+    <ClInclude Include="..\src\tensors\cpu\sharp\int_gemm.h" />
+    <ClInclude Include="..\src\tensors\device.h" />
+    <ClInclude Include="..\src\tensors\dispatch.h" />
+    <ClInclude Include="..\src\tensors\gpu\add.h" />
+    <ClInclude Include="..\src\tensors\gpu\algorithm.h" />
+    <ClInclude Include="..\src\tensors\gpu\backend.h" />
+    <ClInclude Include="..\src\tensors\gpu\cuda_helpers.h" />
+    <ClInclude Include="..\src\tensors\gpu\cudnn_wrappers.h" />
+    <ClInclude Include="..\src\tensors\gpu\element.h" />
+    <ClInclude Include="..\src\tensors\gpu\prod.h" />
+    <ClInclude Include="..\src\tensors\gpu\sparse.h" />
+    <ClInclude Include="..\src\tensors\memory_piece.h" />
+    <ClInclude Include="..\src\tensors\rand.h" />
+    <ClInclude Include="..\src\tensors\tensor.h" />
+    <ClInclude Include="..\src\tensors\tensor_allocator.h" />
+    <ClInclude Include="..\src\tensors\tensor_operators.h" />
+    <ClInclude Include="..\src\tensors\types.h" />
+    <ClInclude Include="..\src\tensors\cpu\add.h" />
+    <ClInclude Include="..\src\tensors\cpu\backend.h" />
+    <ClInclude Include="..\src\tensors\cpu\element.h" />
+    <ClInclude Include="..\src\tensors\cpu\int16.h" />
+    <ClInclude Include="..\src\training\communicator.h" />
+    <ClInclude Include="..\src\training\graph_group.h" />
+    <ClInclude Include="..\src\training\graph_group_async.h" />
+    <ClInclude Include="..\src\training\graph_group_async_drop.h" />
+    <ClInclude Include="..\src\training\graph_group_multinode.h" />
+    <ClInclude Include="..\src\training\graph_group_multinode_sync.h" />
+    <ClInclude Include="..\src\training\graph_group_singleton.h" />
+    <ClInclude Include="..\src\training\graph_group_sync.h" />
+    <ClInclude Include="..\src\training\scheduler.h" />
+    <ClInclude Include="..\src\training\training.h" />
+    <ClInclude Include="..\src\training\training_state.h" />
+    <ClInclude Include="..\src\training\validator.h" />
+    <ClInclude Include="..\src\training\gradient_dropping\dropper.h" />
+    <ClInclude Include="..\src\training\gradient_dropping\sparse_tensor.h" />
+    <ClInclude Include="..\src\training\gradient_dropping\gpu\sparse_algorithm.h" />
+    <ClInclude Include="..\src\translator\beam_search.h" />
+    <ClInclude Include="..\src\translator\helpers.h" />
+    <ClInclude Include="..\src\translator\history.h" />
+    <ClInclude Include="..\src\translator\hypothesis.h" />
+    <ClInclude Include="..\src\translator\nth_element.h" />
+    <ClInclude Include="..\src\translator\output_collector.h" />
+    <ClInclude Include="..\src\translator\output_printer.h" />
+    <ClInclude Include="..\src\translator\printer.h" />
+    <ClInclude Include="..\src\translator\scorers.h" />
+    <ClInclude Include="..\src\translator\translator.h" />
+  </ItemGroup>
+  <ItemGroup>
+    <None Include="..\src\3rd_party\sentencepiece\src\sentencepiece.proto" />
+    <None Include="..\src\3rd_party\sentencepiece\src\sentencepiece_model.proto" />
+    <None Include="..\src\tensors\gpu\add.cu">
+      <ExcludedFromBuild Condition="'$(Configuration)|$(Platform)'=='Debug|x64'">true</ExcludedFromBuild>
+    </None>
+    <None Include="..\src\tensors\gpu\add.inc" />
+    <None Include="..\src\tensors\gpu\algorithm.cu">
+      <ExcludedFromBuild Condition="'$(Configuration)|$(Platform)'=='Debug|x64'">true</ExcludedFromBuild>
+    </None>
+    <None Include="..\src\tensors\gpu\cudnn_wrappers.cu">
+      <ExcludedFromBuild Condition="'$(Configuration)|$(Platform)'=='Debug|x64'">true</ExcludedFromBuild>
+    </None>
+    <None Include="..\src\tensors\gpu\device.cu">
+      <ExcludedFromBuild Condition="'$(Configuration)|$(Platform)'=='Debug|x64'">true</ExcludedFromBuild>
+    </None>
+    <None Include="..\src\tensors\gpu\element.cu">
+      <ExcludedFromBuild Condition="'$(Configuration)|$(Platform)'=='Debug|x64'">true</ExcludedFromBuild>
+    </None>
+    <None Include="..\src\tensors\gpu\element.inc" />
+    <None Include="..\src\tensors\gpu\prod.cu">
+      <ExcludedFromBuild Condition="'$(Configuration)|$(Platform)'=='Debug|x64'">true</ExcludedFromBuild>
+    </None>
+    <None Include="..\src\tensors\gpu\sparse.cu">
+      <ExcludedFromBuild Condition="'$(Configuration)|$(Platform)'=='Debug|x64'">true</ExcludedFromBuild>
+    </None>
+    <None Include="..\src\tensors\gpu\tensor_operators.cu">
+      <ExcludedFromBuild Condition="'$(Configuration)|$(Platform)'=='Debug|x64'">true</ExcludedFromBuild>
+    </None>
+    <None Include="..\src\training\communicator_nccl.h" />
+    <None Include=".editorConfig" />
+  </ItemGroup>
+  <ItemGroup>
+    <Text Include="..\src\3rd_party\sentencepiece\src\CMakeLists.txt" />
+  </ItemGroup>
+  <Import Project="$(VCTargetsPath)\Microsoft.Cpp.targets" />
+  <ImportGroup Label="ExtensionTargets">
+  </ImportGroup>
+</Project>